/*
 * Copyright (C) 2013 Luigi Rizzo. All rights reserved.
 *
 * Redistribution and use in source and binary forms, with or without
 * modification, are permitted provided that the following conditions
 * are met:
 *   1. Redistributions of source code must retain the above copyright
 *      notice, this list of conditions and the following disclaimer.
 *   2. Redistributions in binary form must reproduce the above copyright
 *      notice, this list of conditions and the following disclaimer in the
 *    documentation and/or other materials provided with the distribution.
 *
 * THIS SOFTWARE IS PROVIDED BY THE AUTHOR AND CONTRIBUTORS ``AS IS'' AND
 * ANY EXPRESS OR IMPLIED WARRANTIES, INCLUDING, BUT NOT LIMITED TO, THE
 * IMPLIED WARRANTIES OF MERCHANTABILITY AND FITNESS FOR A PARTICULAR PURPOSE
 * ARE DISCLAIMED.  IN NO EVENT SHALL THE AUTHOR OR CONTRIBUTORS BE LIABLE
 * FOR ANY DIRECT, INDIRECT, INCIDENTAL, SPECIAL, EXEMPLARY, OR CONSEQUENTIAL
 * DAMAGES (INCLUDING, BUT NOT LIMITED TO, PROCUREMENT OF SUBSTITUTE GOODS
 * OR SERVICES; LOSS OF USE, DATA, OR PROFITS; OR BUSINESS INTERRUPTION)
 * HOWEVER CAUSED AND ON ANY THEORY OF LIABILITY, WHETHER IN CONTRACT, STRICT
 * LIABILITY, OR TORT (INCLUDING NEGLIGENCE OR OTHERWISE) ARISING IN ANY WAY
 * OUT OF THE USE OF THIS SOFTWARE, EVEN IF ADVISED OF THE POSSIBILITY OF
 * SUCH DAMAGE.
 */

#ifndef NET_PARAVIRT_H
#define NET_PARAVIRT_H

/*
 Support for virtio-like communication between host and guest NICs.

 1. the guest allocates the shared Communication Status Block (csb) and
    write its physical address at CSBAL and CSBAH (data is little endian).
    csb->csb_on enables the mode. If disabled, the device acts a regular one.

 2. notifications for tx and rx are exchanged without vm exits
    if possible. In particular (only mentioning csb mode below):

 TX: host sets host_need_txkick=1 when the I/O thread bh is idle.
     Guest updates guest_tdt and returns if host_need_txkick == 0,
     otherwise does a regular write to the TDT.
     If the txring runs dry, guest sets guest_need_txkick and retries
     to recover buffers.
     Host reacts to writes to the TDT by clearing host_need_txkick
     and scheduling a thread to do the reads.
     The thread is kept active until there are packets (with a
     configurable number of retries). Eventually it sets
     host_need_txkick=1, does a final check for packets and blocks.
     An interrupt is generated if guest_need_txkick == 1.

 */
struct paravirt_csb {
    /* XXX revise the layout to minimize cache bounces.
     * Usage is described as follows:
     * 	[GH][RW][+-0]	guest/host reads/writes frequently/rarely/almost never
     */
    /* these are (mostly) written by the guest */
    uint32_t guest_tdt;            /* GW+ HR+ pkt to transmit */
    uint32_t guest_need_txkick;    /* GW- HR+ ran out of tx bufs, request kick */
    uint32_t guest_need_rxkick;    /* GW- HR+ ran out of rx pkts, request kick  */
    uint32_t guest_csb_on;         /* GW- HR+ enable paravirtual mode */
    uint32_t guest_rdt;            /* GW+ HR+ rx buffers available */
    uint32_t pad[11];

    /* these are (mostly) written by the host */
    uint32_t host_tdh;             /* HW+ GR0 shadow register, mostly unused */
    uint32_t host_need_txkick;     /* HW- GR+ start the iothread */
    uint32_t host_txcycles_lim;    /* GW- HR- how much to spin before  sleep.
				    * set by the guest */
<<<<<<< HEAD
    uint32_t host_txcycles;        /* gr0 hw- counter, but no need to be exported */
    uint32_t host_rdh;             /* hw+ gr0 shadow register, mostly unused */
    uint32_t host_need_rxkick;     /* hw- gr+ flush rx queued packets */
    uint32_t host_isr;
=======
    uint32_t host_txcycles;        /* GR0 HW- counter, but no need to be exported */
    uint32_t host_rdh;             /* HW+ GR0 shadow register, mostly unused */
    uint32_t host_need_rxkick;     /* HW- GR+ flush rx queued packets */
>>>>>>> 996e1c9b
};

#endif /* NET_PARAVIRT_H */<|MERGE_RESOLUTION|>--- conflicted
+++ resolved
@@ -67,16 +67,10 @@
     uint32_t host_need_txkick;     /* HW- GR+ start the iothread */
     uint32_t host_txcycles_lim;    /* GW- HR- how much to spin before  sleep.
 				    * set by the guest */
-<<<<<<< HEAD
-    uint32_t host_txcycles;        /* gr0 hw- counter, but no need to be exported */
-    uint32_t host_rdh;             /* hw+ gr0 shadow register, mostly unused */
-    uint32_t host_need_rxkick;     /* hw- gr+ flush rx queued packets */
-    uint32_t host_isr;
-=======
     uint32_t host_txcycles;        /* GR0 HW- counter, but no need to be exported */
     uint32_t host_rdh;             /* HW+ GR0 shadow register, mostly unused */
     uint32_t host_need_rxkick;     /* HW- GR+ flush rx queued packets */
->>>>>>> 996e1c9b
+    uint32_t host_isr;
 };
 
 #endif /* NET_PARAVIRT_H */