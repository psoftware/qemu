--- conflicted
+++ resolved
@@ -62,13 +62,10 @@
 typedef void (UsingVnetHdr)(NetClientState *, bool);
 typedef void (SetOffload)(NetClientState *, int, int, int, int, int);
 typedef void (SetVnetHdrLen)(NetClientState *, int);
-<<<<<<< HEAD
 typedef int (GetFd)(NetClientState *);
 struct vhost_net;
 typedef struct vhost_net VHostNetState;
 typedef VHostNetState *(GetVhostNet)(NetClientState *);
-=======
->>>>>>> 3a87f8b6
 
 typedef struct NetClientInfo {
     NetClientOptionsKind type;
@@ -90,11 +87,8 @@
     UsingVnetHdr *using_vnet_hdr;
     SetOffload *set_offload;
     SetVnetHdrLen *set_vnet_hdr_len;
-<<<<<<< HEAD
     GetFd *get_fd;
     GetVhostNet *get_vhost_net;
-=======
->>>>>>> 3a87f8b6
 } NetClientInfo;
 
 struct NetClientState {
@@ -157,17 +151,8 @@
 void qemu_purge_queued_packets(NetClientState *nc);
 void qemu_flush_queued_packets(NetClientState *nc);
 void qemu_format_nic_info_str(NetClientState *nc, uint8_t macaddr[6]);
-<<<<<<< HEAD
-bool qemu_peer_has_ufo(NetClientState *nc);
-bool qemu_peer_has_vnet_hdr(NetClientState *nc);
-bool qemu_peer_has_vnet_hdr_len(NetClientState *nc, int len);
-void qemu_peer_using_vnet_hdr(NetClientState *nc, bool enable);
-void qemu_peer_set_offload(NetClientState *nc, int csum, int tso4, int tso6,
-                           int ecn, int ufo);
-void qemu_peer_set_vnet_hdr_len(NetClientState *nc, int len);
 int qemu_peer_get_fd(NetClientState *nc);
 VHostNetState *qemu_peer_get_vhost_net(NetClientState *nc);
-=======
 bool qemu_has_ufo(NetClientState *nc);
 bool qemu_has_vnet_hdr(NetClientState *nc);
 bool qemu_has_vnet_hdr_len(NetClientState *nc, int len);
@@ -175,7 +160,6 @@
 void qemu_set_offload(NetClientState *nc, int csum, int tso4, int tso6,
                       int ecn, int ufo);
 void qemu_set_vnet_hdr_len(NetClientState *nc, int len);
->>>>>>> 3a87f8b6
 void qemu_macaddr_default_if_unset(MACAddr *macaddr);
 int qemu_show_nic_models(const char *arg, const char *const *models);
 void qemu_check_nic_model(NICInfo *nd, const char *model);
