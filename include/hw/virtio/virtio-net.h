--- conflicted
+++ resolved
@@ -108,13 +108,10 @@
     uint64_t curr_guest_offloads;
     QEMUTimer *announce_timer;
     int announce_counter;
-<<<<<<< HEAD
+    bool needs_vnet_hdr_swap;
 #ifdef CONFIG_NETMAP_PASSTHROUGH
     VirtIONetPTNetmap ptn;
 #endif /* CONFIG_NETMAP_PASSTHROUGH */
-=======
-    bool needs_vnet_hdr_swap;
->>>>>>> 646fd168
 } VirtIONet;
 
 void virtio_net_set_netclient_name(VirtIONet *n, const char *name,
