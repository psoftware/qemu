--- conflicted
+++ resolved
@@ -190,13 +190,10 @@
     uint16_t max_queues;
     uint16_t curr_queues;
     size_t config_size;
-<<<<<<< HEAD
     IFRATE(QEMUTimer * rate_timer);
-=======
     char *netclient_name;
     char *netclient_type;
     uint64_t curr_guest_offloads;
->>>>>>> 2d1fe187
 } VirtIONet;
 
 #define VIRTIO_NET_CTRL_MAC    1
