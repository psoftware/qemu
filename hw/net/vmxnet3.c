--- conflicted
+++ resolved
@@ -1290,21 +1290,12 @@
               s->lro_supported, rxcso_supported,
               s->rx_vlan_stripping);
     if (s->peer_has_vhdr) {
-<<<<<<< HEAD
-        qemu_peer_set_offload(qemu_get_queue(s->nic),
-                        rxcso_supported,
-                        s->lro_supported,
-                        s->lro_supported,
-                        0,
-                        0);
-=======
         qemu_set_offload(qemu_get_queue(s->nic)->peer,
                          rxcso_supported,
                          s->lro_supported,
                          s->lro_supported,
                          0,
                          0);
->>>>>>> 3a87f8b6
     }
 }
 
@@ -1894,11 +1885,7 @@
 {
     NetClientState *nc = qemu_get_queue(s->nic);
 
-<<<<<<< HEAD
-    if (qemu_peer_has_vnet_hdr(nc)) {
-=======
     if (qemu_has_vnet_hdr(nc->peer)) {
->>>>>>> 3a87f8b6
         return true;
     }
 
@@ -1946,17 +1933,10 @@
     s->lro_supported = false;
 
     if (s->peer_has_vhdr) {
-<<<<<<< HEAD
-        qemu_peer_set_vnet_hdr_len(qemu_get_queue(s->nic),
-            sizeof(struct virtio_net_hdr));
-
-        qemu_peer_using_vnet_hdr(qemu_get_queue(s->nic), 1);
-=======
         qemu_set_vnet_hdr_len(qemu_get_queue(s->nic)->peer,
             sizeof(struct virtio_net_hdr));
 
         qemu_using_vnet_hdr(qemu_get_queue(s->nic)->peer, 1);
->>>>>>> 3a87f8b6
     }
 
     qemu_format_nic_info_str(qemu_get_queue(s->nic), s->conf.macaddr.a);
