/*
 * Virtio Network Device
 *
 * Copyright IBM, Corp. 2007
 *
 * Authors:
 *  Anthony Liguori   <aliguori@us.ibm.com>
 *
 * This work is licensed under the terms of the GNU GPL, version 2.  See
 * the COPYING file in the top-level directory.
 *
 */

#include "qemu/iov.h"
#include "hw/virtio/virtio.h"
#include "net/net.h"
#include "net/checksum.h"
#include "net/tap.h"
#include "qemu/error-report.h"
#include "qemu/timer.h"
#include "hw/virtio/virtio-net.h"
#include "net/vhost_net.h"
#include "hw/virtio/virtio-bus.h"
#include "qapi/qmp/qjson.h"
#include "qapi-event.h"
#include "hw/virtio/virtio-access.h"

/* Rate monitor: shows the communication statistics. */
#ifdef RATE
static int64_t rate_last_timestamp = 0;
static int rate_interval_ms = 1000;

/* rate interrupts */
static int rate_ints = 0;

/* rate guest notifications */
static int rate_ntfy_tx = 0;    // new TX descriptors
static int rate_ntfy_rx = 0;

/* rate tx packets */
static int rate_tx = 0;
static int64_t rate_txb = 0;

/* rate rx packet */
static int rate_rx = 0;  // received packet counter
static int64_t rate_rxb = 0;

static int rate_tx_bh_len = 0;
static int rate_tx_bh_count = 0;

static void rate_callback(void * opaque)
{
    VirtIONet* n = opaque;
    int64_t delta;

    delta = qemu_clock_get_ms(QEMU_CLOCK_VIRTUAL) - rate_last_timestamp;
    printf("Interrupt:           %4.3f KHz\n", (double)rate_ints/delta);
    printf("Tx packets:          %4.3f KHz\n", (double)rate_tx/delta);
    printf("Tx stream:           %4.3f Mbps\n", (double)(rate_txb*8)/delta/1000.0);
    if (rate_tx_bh_count)
	printf("Avg BH work:         %4.3f\n", (double)rate_tx_bh_len/(double)rate_tx_bh_count);
    printf("Rx packets:          %4.3f Kpps\n", (double)rate_rx/delta);
    printf("Rx stream:           %4.3f Mbps\n", (double)(rate_rxb*8)/delta/1000.0);
    printf("Tx notifications:    %4.3f KHz\n", (double)rate_ntfy_tx/delta);
    printf("Rx notifications:    %4.3f KHz\n", (double)rate_ntfy_rx/delta);
    printf("\n");
    rate_ints = 0;
    rate_ntfy_tx = rate_ntfy_rx = 0;
    rate_rx = rate_rxb = 0;
    rate_tx = rate_txb = 0;
    rate_tx_bh_len = rate_tx_bh_count = 0;

    timer_mod(n->rate_timer, qemu_clock_get_ms(QEMU_CLOCK_VIRTUAL) +
		    rate_interval_ms);
    rate_last_timestamp = qemu_clock_get_ms(QEMU_CLOCK_VIRTUAL);
}
#endif

#define VIRTIO_NET_VM_VERSION    11

#define MAC_TABLE_ENTRIES    64
#define MAX_VLAN    (1 << 12)   /* Per 802.1Q definition */

/*
 * Calculate the number of bytes up to and including the given 'field' of
 * 'container'.
 */
#define endof(container, field) \
    (offsetof(container, field) + sizeof(((container *)0)->field))

typedef struct VirtIOFeature {
    uint32_t flags;
    size_t end;
} VirtIOFeature;

static VirtIOFeature feature_sizes[] = {
    {.flags = 1 << VIRTIO_NET_F_MAC,
     .end = endof(struct virtio_net_config, mac)},
    {.flags = 1 << VIRTIO_NET_F_STATUS,
     .end = endof(struct virtio_net_config, status)},
    {.flags = 1 << VIRTIO_NET_F_MQ,
     .end = endof(struct virtio_net_config, max_virtqueue_pairs)},
    {}
};

static VirtIONetQueue *virtio_net_get_subqueue(NetClientState *nc)
{
    VirtIONet *n = qemu_get_nic_opaque(nc);

    return &n->vqs[nc->queue_index];
}

static int vq2q(int queue_index)
{
    return queue_index / 2;
}

/* TODO
 * - we could suppress RX interrupt if we were so inclined.
 */

static void virtio_net_get_config(VirtIODevice *vdev, uint8_t *config)
{
    VirtIONet *n = VIRTIO_NET(vdev);
    struct virtio_net_config netcfg;

    virtio_stw_p(vdev, &netcfg.status, n->status);
    virtio_stw_p(vdev, &netcfg.max_virtqueue_pairs, n->max_queues);
    memcpy(netcfg.mac, n->mac, ETH_ALEN);
    memcpy(config, &netcfg, n->config_size);
}

static void virtio_net_set_config(VirtIODevice *vdev, const uint8_t *config)
{
    VirtIONet *n = VIRTIO_NET(vdev);
    struct virtio_net_config netcfg = {};

    memcpy(&netcfg, config, n->config_size);

    if (!(vdev->guest_features >> VIRTIO_NET_F_CTRL_MAC_ADDR & 1) &&
        memcmp(netcfg.mac, n->mac, ETH_ALEN)) {
        memcpy(n->mac, netcfg.mac, ETH_ALEN);
        qemu_format_nic_info_str(qemu_get_queue(n->nic), n->mac);
    }
}

static bool virtio_net_started(VirtIONet *n, uint8_t status)
{
    VirtIODevice *vdev = VIRTIO_DEVICE(n);
    return (status & VIRTIO_CONFIG_S_DRIVER_OK) &&
        (n->status & VIRTIO_NET_S_LINK_UP) && vdev->vm_running;
}

static void virtio_net_announce_timer(void *opaque)
{
    VirtIONet *n = opaque;
    VirtIODevice *vdev = VIRTIO_DEVICE(n);

    n->announce_counter--;
    n->status |= VIRTIO_NET_S_ANNOUNCE;
    virtio_notify_config(vdev);
}

static void virtio_net_vhost_status(VirtIONet *n, uint8_t status)
{
    VirtIODevice *vdev = VIRTIO_DEVICE(n);
    NetClientState *nc = qemu_get_queue(n->nic);
    int queues = n->multiqueue ? n->max_queues : 1;

<<<<<<< HEAD
    if (!nc->peer) {
        return;
    }

    if (!qemu_peer_get_vhost_net(nc)) {
=======
    if (!get_vhost_net(nc->peer)) {
>>>>>>> c7980580
        return;
    }

    if (!!n->vhost_started ==
        (virtio_net_started(n, status) && !nc->peer->link_down)) {
        return;
    }
    if (!n->vhost_started) {
        int r;
<<<<<<< HEAD
        if (!vhost_net_query(qemu_peer_get_vhost_net(nc), vdev)) {
=======
        if (!vhost_net_query(get_vhost_net(nc->peer), vdev)) {
>>>>>>> c7980580
            return;
        }
        n->vhost_started = 1;
        r = vhost_net_start(vdev, n->nic->ncs, queues);
        if (r < 0) {
            error_report("unable to start vhost net: %d: "
                         "falling back on userspace virtio", -r);
            n->vhost_started = 0;
        }
    } else {
        vhost_net_stop(vdev, n->nic->ncs, queues);
        n->vhost_started = 0;
    }
}

static void virtio_net_set_status(struct VirtIODevice *vdev, uint8_t status)
{
    VirtIONet *n = VIRTIO_NET(vdev);
    VirtIONetQueue *q;
    int i;
    uint8_t queue_status;

    virtio_net_vhost_status(n, status);

    for (i = 0; i < n->max_queues; i++) {
        q = &n->vqs[i];

        if ((!n->multiqueue && i != 0) || i >= n->curr_queues) {
            queue_status = 0;
        } else {
            queue_status = status;
        }

        if (!q->tx_waiting) {
            continue;
        }

        if (virtio_net_started(n, queue_status) && !n->vhost_started) {
            if (q->tx_timer) {
                timer_mod(q->tx_timer,
                               qemu_clock_get_ns(QEMU_CLOCK_VIRTUAL) + n->tx_timeout);
            } else {
                qemu_bh_schedule(q->tx_bh);
            }
        } else {
            if (q->tx_timer) {
                timer_del(q->tx_timer);
            } else {
                qemu_bh_cancel(q->tx_bh);
            }
        }
    }
}

static void virtio_net_set_link_status(NetClientState *nc)
{
    VirtIONet *n = qemu_get_nic_opaque(nc);
    VirtIODevice *vdev = VIRTIO_DEVICE(n);
    uint16_t old_status = n->status;

    if (nc->link_down)
        n->status &= ~VIRTIO_NET_S_LINK_UP;
    else
        n->status |= VIRTIO_NET_S_LINK_UP;

    if (n->status != old_status)
        virtio_notify_config(vdev);

    virtio_net_set_status(vdev, vdev->status);
}

static void rxfilter_notify(NetClientState *nc)
{
    VirtIONet *n = qemu_get_nic_opaque(nc);

    if (nc->rxfilter_notify_enabled) {
        gchar *path = object_get_canonical_path(OBJECT(n->qdev));
        qapi_event_send_nic_rx_filter_changed(!!n->netclient_name,
                                              n->netclient_name, path, &error_abort);
        g_free(path);

        /* disable event notification to avoid events flooding */
        nc->rxfilter_notify_enabled = 0;
    }
}

static char *mac_strdup_printf(const uint8_t *mac)
{
    return g_strdup_printf("%.2x:%.2x:%.2x:%.2x:%.2x:%.2x", mac[0],
                            mac[1], mac[2], mac[3], mac[4], mac[5]);
}

static intList *get_vlan_table(VirtIONet *n)
{
    intList *list, *entry;
    int i, j;

    list = NULL;
    for (i = 0; i < MAX_VLAN >> 5; i++) {
        for (j = 0; n->vlans[i] && j <= 0x1f; j++) {
            if (n->vlans[i] & (1U << j)) {
                entry = g_malloc0(sizeof(*entry));
                entry->value = (i << 5) + j;
                entry->next = list;
                list = entry;
            }
        }
    }

    return list;
}

static RxFilterInfo *virtio_net_query_rxfilter(NetClientState *nc)
{
    VirtIONet *n = qemu_get_nic_opaque(nc);
    VirtIODevice *vdev = VIRTIO_DEVICE(n);
    RxFilterInfo *info;
    strList *str_list, *entry;
    int i;

    info = g_malloc0(sizeof(*info));
    info->name = g_strdup(nc->name);
    info->promiscuous = n->promisc;

    if (n->nouni) {
        info->unicast = RX_STATE_NONE;
    } else if (n->alluni) {
        info->unicast = RX_STATE_ALL;
    } else {
        info->unicast = RX_STATE_NORMAL;
    }

    if (n->nomulti) {
        info->multicast = RX_STATE_NONE;
    } else if (n->allmulti) {
        info->multicast = RX_STATE_ALL;
    } else {
        info->multicast = RX_STATE_NORMAL;
    }

    info->broadcast_allowed = n->nobcast;
    info->multicast_overflow = n->mac_table.multi_overflow;
    info->unicast_overflow = n->mac_table.uni_overflow;

    info->main_mac = mac_strdup_printf(n->mac);

    str_list = NULL;
    for (i = 0; i < n->mac_table.first_multi; i++) {
        entry = g_malloc0(sizeof(*entry));
        entry->value = mac_strdup_printf(n->mac_table.macs + i * ETH_ALEN);
        entry->next = str_list;
        str_list = entry;
    }
    info->unicast_table = str_list;

    str_list = NULL;
    for (i = n->mac_table.first_multi; i < n->mac_table.in_use; i++) {
        entry = g_malloc0(sizeof(*entry));
        entry->value = mac_strdup_printf(n->mac_table.macs + i * ETH_ALEN);
        entry->next = str_list;
        str_list = entry;
    }
    info->multicast_table = str_list;
    info->vlan_table = get_vlan_table(n);

    if (!((1 << VIRTIO_NET_F_CTRL_VLAN) & vdev->guest_features)) {
        info->vlan = RX_STATE_ALL;
    } else if (!info->vlan_table) {
        info->vlan = RX_STATE_NONE;
    } else {
        info->vlan = RX_STATE_NORMAL;
    }

    /* enable event notification after query */
    nc->rxfilter_notify_enabled = 1;

    return info;
}

static void virtio_net_reset(VirtIODevice *vdev)
{
    VirtIONet *n = VIRTIO_NET(vdev);

    /* Reset back to compatibility mode */
    n->promisc = 1;
    n->allmulti = 0;
    n->alluni = 0;
    n->nomulti = 0;
    n->nouni = 0;
    n->nobcast = 0;
    /* multiqueue is disabled by default */
    n->curr_queues = 1;
    timer_del(n->announce_timer);
    n->announce_counter = 0;
    n->status &= ~VIRTIO_NET_S_ANNOUNCE;

    /* Flush any MAC and VLAN filter table state */
    n->mac_table.in_use = 0;
    n->mac_table.first_multi = 0;
    n->mac_table.multi_overflow = 0;
    n->mac_table.uni_overflow = 0;
    memset(n->mac_table.macs, 0, MAC_TABLE_ENTRIES * ETH_ALEN);
    memcpy(&n->mac[0], &n->nic->conf->macaddr, sizeof(n->mac));
    qemu_format_nic_info_str(qemu_get_queue(n->nic), n->mac);
    memset(n->vlans, 0, MAX_VLAN >> 3);

    IFRATE(timer_mod(n->rate_timer, qemu_clock_get_ms(QEMU_CLOCK_VIRTUAL) + 3000));
}

static void peer_test_vnet_hdr(VirtIONet *n)
{
    NetClientState *nc = qemu_get_queue(n->nic);
    if (!nc->peer) {
        return;
    }

    n->has_vnet_hdr = qemu_has_vnet_hdr(nc->peer);
}

static int peer_has_vnet_hdr(VirtIONet *n)
{
    return n->has_vnet_hdr;
}

static int peer_has_ufo(VirtIONet *n)
{
    if (!peer_has_vnet_hdr(n))
        return 0;

    n->has_ufo = qemu_has_ufo(qemu_get_queue(n->nic)->peer);

    return n->has_ufo;
}

static void virtio_net_set_mrg_rx_bufs(VirtIONet *n, int mergeable_rx_bufs)
{
    int i;
    NetClientState *nc;

    n->mergeable_rx_bufs = mergeable_rx_bufs;

    n->guest_hdr_len = n->mergeable_rx_bufs ?
        sizeof(struct virtio_net_hdr_mrg_rxbuf) : sizeof(struct virtio_net_hdr);

    for (i = 0; i < n->max_queues; i++) {
        nc = qemu_get_subqueue(n->nic, i);

        if (peer_has_vnet_hdr(n) &&
            qemu_has_vnet_hdr_len(nc->peer, n->guest_hdr_len)) {
            qemu_set_vnet_hdr_len(nc->peer, n->guest_hdr_len);
            n->host_hdr_len = n->guest_hdr_len;
        }
    }
}

static int peer_attach(VirtIONet *n, int index)
{
    NetClientState *nc = qemu_get_subqueue(n->nic, index);

    if (!nc->peer) {
        return 0;
    }

    if (nc->peer->info->type != NET_CLIENT_OPTIONS_KIND_TAP) {
        return 0;
    }

    return tap_enable(nc->peer);
}

static int peer_detach(VirtIONet *n, int index)
{
    NetClientState *nc = qemu_get_subqueue(n->nic, index);

    if (!nc->peer) {
        return 0;
    }

    if (nc->peer->info->type !=  NET_CLIENT_OPTIONS_KIND_TAP) {
        return 0;
    }

    return tap_disable(nc->peer);
}

static void virtio_net_set_queues(VirtIONet *n)
{
    int i;
    int r;

    for (i = 0; i < n->max_queues; i++) {
        if (i < n->curr_queues) {
            r = peer_attach(n, i);
            assert(!r);
        } else {
            r = peer_detach(n, i);
            assert(!r);
        }
    }
}

static void virtio_net_set_multiqueue(VirtIONet *n, int multiqueue);

static uint32_t virtio_net_get_features(VirtIODevice *vdev, uint32_t features)
{
    VirtIONet *n = VIRTIO_NET(vdev);
    NetClientState *nc = qemu_get_queue(n->nic);

    features |= (1 << VIRTIO_NET_F_MAC);

    if (!peer_has_vnet_hdr(n)) {
        features &= ~(0x1 << VIRTIO_NET_F_CSUM);
        features &= ~(0x1 << VIRTIO_NET_F_HOST_TSO4);
        features &= ~(0x1 << VIRTIO_NET_F_HOST_TSO6);
        features &= ~(0x1 << VIRTIO_NET_F_HOST_ECN);

        features &= ~(0x1 << VIRTIO_NET_F_GUEST_CSUM);
        features &= ~(0x1 << VIRTIO_NET_F_GUEST_TSO4);
        features &= ~(0x1 << VIRTIO_NET_F_GUEST_TSO6);
        features &= ~(0x1 << VIRTIO_NET_F_GUEST_ECN);
    }

    if (!peer_has_vnet_hdr(n) || !peer_has_ufo(n)) {
        features &= ~(0x1 << VIRTIO_NET_F_GUEST_UFO);
        features &= ~(0x1 << VIRTIO_NET_F_HOST_UFO);
    }

<<<<<<< HEAD
    if (!nc->peer || nc->peer->info->type != NET_CLIENT_OPTIONS_KIND_TAP) {
        return features;
    }
    if (!qemu_peer_get_vhost_net(nc)) {
        return features;
    }
    return vhost_net_get_features(qemu_peer_get_vhost_net(nc), features);
=======
    if (!get_vhost_net(nc->peer)) {
        return features;
    }
    return vhost_net_get_features(get_vhost_net(nc->peer), features);
>>>>>>> c7980580
}

static uint32_t virtio_net_bad_features(VirtIODevice *vdev)
{
    uint32_t features = 0;

    /* Linux kernel 2.6.25.  It understood MAC (as everyone must),
     * but also these: */
    features |= (1 << VIRTIO_NET_F_MAC);
    features |= (1 << VIRTIO_NET_F_CSUM);
    features |= (1 << VIRTIO_NET_F_HOST_TSO4);
    features |= (1 << VIRTIO_NET_F_HOST_TSO6);
    features |= (1 << VIRTIO_NET_F_HOST_ECN);

    return features;
}

static void virtio_net_apply_guest_offloads(VirtIONet *n)
{
    qemu_set_offload(qemu_get_queue(n->nic)->peer,
            !!(n->curr_guest_offloads & (1ULL << VIRTIO_NET_F_GUEST_CSUM)),
            !!(n->curr_guest_offloads & (1ULL << VIRTIO_NET_F_GUEST_TSO4)),
            !!(n->curr_guest_offloads & (1ULL << VIRTIO_NET_F_GUEST_TSO6)),
            !!(n->curr_guest_offloads & (1ULL << VIRTIO_NET_F_GUEST_ECN)),
            !!(n->curr_guest_offloads & (1ULL << VIRTIO_NET_F_GUEST_UFO)));
}

static uint64_t virtio_net_guest_offloads_by_features(uint32_t features)
{
    static const uint64_t guest_offloads_mask =
        (1ULL << VIRTIO_NET_F_GUEST_CSUM) |
        (1ULL << VIRTIO_NET_F_GUEST_TSO4) |
        (1ULL << VIRTIO_NET_F_GUEST_TSO6) |
        (1ULL << VIRTIO_NET_F_GUEST_ECN)  |
        (1ULL << VIRTIO_NET_F_GUEST_UFO);

    return guest_offloads_mask & features;
}

static inline uint64_t virtio_net_supported_guest_offloads(VirtIONet *n)
{
    VirtIODevice *vdev = VIRTIO_DEVICE(n);
    return virtio_net_guest_offloads_by_features(vdev->guest_features);
}

static void virtio_net_set_features(VirtIODevice *vdev, uint32_t features)
{
    VirtIONet *n = VIRTIO_NET(vdev);
    int i;

    virtio_net_set_multiqueue(n, !!(features & (1 << VIRTIO_NET_F_MQ)));

    virtio_net_set_mrg_rx_bufs(n, !!(features & (1 << VIRTIO_NET_F_MRG_RXBUF)));

    if (n->has_vnet_hdr) {
        n->curr_guest_offloads =
            virtio_net_guest_offloads_by_features(features);
        virtio_net_apply_guest_offloads(n);
    }

    for (i = 0;  i < n->max_queues; i++) {
        NetClientState *nc = qemu_get_subqueue(n->nic, i);

        if (!get_vhost_net(nc->peer)) {
            continue;
        }
<<<<<<< HEAD
        if (!qemu_peer_get_vhost_net(nc)) {
            continue;
        }
        vhost_net_ack_features(qemu_peer_get_vhost_net(nc), features);
=======
        vhost_net_ack_features(get_vhost_net(nc->peer), features);
>>>>>>> c7980580
    }

    if ((1 << VIRTIO_NET_F_CTRL_VLAN) & features) {
        memset(n->vlans, 0, MAX_VLAN >> 3);
    } else {
        memset(n->vlans, 0xff, MAX_VLAN >> 3);
    }
}

static int virtio_net_handle_rx_mode(VirtIONet *n, uint8_t cmd,
                                     struct iovec *iov, unsigned int iov_cnt)
{
    uint8_t on;
    size_t s;
    NetClientState *nc = qemu_get_queue(n->nic);

    s = iov_to_buf(iov, iov_cnt, 0, &on, sizeof(on));
    if (s != sizeof(on)) {
        return VIRTIO_NET_ERR;
    }

    if (cmd == VIRTIO_NET_CTRL_RX_PROMISC) {
        n->promisc = on;
    } else if (cmd == VIRTIO_NET_CTRL_RX_ALLMULTI) {
        n->allmulti = on;
    } else if (cmd == VIRTIO_NET_CTRL_RX_ALLUNI) {
        n->alluni = on;
    } else if (cmd == VIRTIO_NET_CTRL_RX_NOMULTI) {
        n->nomulti = on;
    } else if (cmd == VIRTIO_NET_CTRL_RX_NOUNI) {
        n->nouni = on;
    } else if (cmd == VIRTIO_NET_CTRL_RX_NOBCAST) {
        n->nobcast = on;
    } else {
        return VIRTIO_NET_ERR;
    }

    rxfilter_notify(nc);

    return VIRTIO_NET_OK;
}

static int virtio_net_handle_offloads(VirtIONet *n, uint8_t cmd,
                                     struct iovec *iov, unsigned int iov_cnt)
{
    VirtIODevice *vdev = VIRTIO_DEVICE(n);
    uint64_t offloads;
    size_t s;

    if (!((1 << VIRTIO_NET_F_CTRL_GUEST_OFFLOADS) & vdev->guest_features)) {
        return VIRTIO_NET_ERR;
    }

    s = iov_to_buf(iov, iov_cnt, 0, &offloads, sizeof(offloads));
    if (s != sizeof(offloads)) {
        return VIRTIO_NET_ERR;
    }

    if (cmd == VIRTIO_NET_CTRL_GUEST_OFFLOADS_SET) {
        uint64_t supported_offloads;

        if (!n->has_vnet_hdr) {
            return VIRTIO_NET_ERR;
        }

        supported_offloads = virtio_net_supported_guest_offloads(n);
        if (offloads & ~supported_offloads) {
            return VIRTIO_NET_ERR;
        }

        n->curr_guest_offloads = offloads;
        virtio_net_apply_guest_offloads(n);

        return VIRTIO_NET_OK;
    } else {
        return VIRTIO_NET_ERR;
    }
}

static int virtio_net_handle_mac(VirtIONet *n, uint8_t cmd,
                                 struct iovec *iov, unsigned int iov_cnt)
{
    VirtIODevice *vdev = VIRTIO_DEVICE(n);
    struct virtio_net_ctrl_mac mac_data;
    size_t s;
    NetClientState *nc = qemu_get_queue(n->nic);

    if (cmd == VIRTIO_NET_CTRL_MAC_ADDR_SET) {
        if (iov_size(iov, iov_cnt) != sizeof(n->mac)) {
            return VIRTIO_NET_ERR;
        }
        s = iov_to_buf(iov, iov_cnt, 0, &n->mac, sizeof(n->mac));
        assert(s == sizeof(n->mac));
        qemu_format_nic_info_str(qemu_get_queue(n->nic), n->mac);
        rxfilter_notify(nc);

        return VIRTIO_NET_OK;
    }

    if (cmd != VIRTIO_NET_CTRL_MAC_TABLE_SET) {
        return VIRTIO_NET_ERR;
    }

    int in_use = 0;
    int first_multi = 0;
    uint8_t uni_overflow = 0;
    uint8_t multi_overflow = 0;
    uint8_t *macs = g_malloc0(MAC_TABLE_ENTRIES * ETH_ALEN);

    s = iov_to_buf(iov, iov_cnt, 0, &mac_data.entries,
                   sizeof(mac_data.entries));
    mac_data.entries = virtio_ldl_p(vdev, &mac_data.entries);
    if (s != sizeof(mac_data.entries)) {
        goto error;
    }
    iov_discard_front(&iov, &iov_cnt, s);

    if (mac_data.entries * ETH_ALEN > iov_size(iov, iov_cnt)) {
        goto error;
    }

    if (mac_data.entries <= MAC_TABLE_ENTRIES) {
        s = iov_to_buf(iov, iov_cnt, 0, macs,
                       mac_data.entries * ETH_ALEN);
        if (s != mac_data.entries * ETH_ALEN) {
            goto error;
        }
        in_use += mac_data.entries;
    } else {
        uni_overflow = 1;
    }

    iov_discard_front(&iov, &iov_cnt, mac_data.entries * ETH_ALEN);

    first_multi = in_use;

    s = iov_to_buf(iov, iov_cnt, 0, &mac_data.entries,
                   sizeof(mac_data.entries));
    mac_data.entries = virtio_ldl_p(vdev, &mac_data.entries);
    if (s != sizeof(mac_data.entries)) {
        goto error;
    }

    iov_discard_front(&iov, &iov_cnt, s);

    if (mac_data.entries * ETH_ALEN != iov_size(iov, iov_cnt)) {
        goto error;
    }

    if (mac_data.entries <= MAC_TABLE_ENTRIES - in_use) {
        s = iov_to_buf(iov, iov_cnt, 0, &macs[in_use * ETH_ALEN],
                       mac_data.entries * ETH_ALEN);
        if (s != mac_data.entries * ETH_ALEN) {
            goto error;
        }
        in_use += mac_data.entries;
    } else {
        multi_overflow = 1;
    }

    n->mac_table.in_use = in_use;
    n->mac_table.first_multi = first_multi;
    n->mac_table.uni_overflow = uni_overflow;
    n->mac_table.multi_overflow = multi_overflow;
    memcpy(n->mac_table.macs, macs, MAC_TABLE_ENTRIES * ETH_ALEN);
    g_free(macs);
    rxfilter_notify(nc);

    return VIRTIO_NET_OK;

error:
    g_free(macs);
    return VIRTIO_NET_ERR;
}

static int virtio_net_handle_vlan_table(VirtIONet *n, uint8_t cmd,
                                        struct iovec *iov, unsigned int iov_cnt)
{
    VirtIODevice *vdev = VIRTIO_DEVICE(n);
    uint16_t vid;
    size_t s;
    NetClientState *nc = qemu_get_queue(n->nic);

    s = iov_to_buf(iov, iov_cnt, 0, &vid, sizeof(vid));
    vid = virtio_lduw_p(vdev, &vid);
    if (s != sizeof(vid)) {
        return VIRTIO_NET_ERR;
    }

    if (vid >= MAX_VLAN)
        return VIRTIO_NET_ERR;

    if (cmd == VIRTIO_NET_CTRL_VLAN_ADD)
        n->vlans[vid >> 5] |= (1U << (vid & 0x1f));
    else if (cmd == VIRTIO_NET_CTRL_VLAN_DEL)
        n->vlans[vid >> 5] &= ~(1U << (vid & 0x1f));
    else
        return VIRTIO_NET_ERR;

    rxfilter_notify(nc);

    return VIRTIO_NET_OK;
}

static int virtio_net_handle_announce(VirtIONet *n, uint8_t cmd,
                                      struct iovec *iov, unsigned int iov_cnt)
{
    if (cmd == VIRTIO_NET_CTRL_ANNOUNCE_ACK &&
        n->status & VIRTIO_NET_S_ANNOUNCE) {
        n->status &= ~VIRTIO_NET_S_ANNOUNCE;
        if (n->announce_counter) {
            timer_mod(n->announce_timer,
                      qemu_clock_get_ms(QEMU_CLOCK_VIRTUAL) +
                      self_announce_delay(n->announce_counter));
        }
        return VIRTIO_NET_OK;
    } else {
        return VIRTIO_NET_ERR;
    }
}

static int virtio_net_handle_mq(VirtIONet *n, uint8_t cmd,
                                struct iovec *iov, unsigned int iov_cnt)
{
    VirtIODevice *vdev = VIRTIO_DEVICE(n);
    struct virtio_net_ctrl_mq mq;
    size_t s;
    uint16_t queues;

    s = iov_to_buf(iov, iov_cnt, 0, &mq, sizeof(mq));
    if (s != sizeof(mq)) {
        return VIRTIO_NET_ERR;
    }

    if (cmd != VIRTIO_NET_CTRL_MQ_VQ_PAIRS_SET) {
        return VIRTIO_NET_ERR;
    }

    queues = virtio_lduw_p(vdev, &mq.virtqueue_pairs);

    if (queues < VIRTIO_NET_CTRL_MQ_VQ_PAIRS_MIN ||
        queues > VIRTIO_NET_CTRL_MQ_VQ_PAIRS_MAX ||
        queues > n->max_queues ||
        !n->multiqueue) {
        return VIRTIO_NET_ERR;
    }

    n->curr_queues = queues;
    /* stop the backend before changing the number of queues to avoid handling a
     * disabled queue */
    virtio_net_set_status(vdev, vdev->status);
    virtio_net_set_queues(n);

    return VIRTIO_NET_OK;
}
static void virtio_net_handle_ctrl(VirtIODevice *vdev, VirtQueue *vq)
{
    VirtIONet *n = VIRTIO_NET(vdev);
    struct virtio_net_ctrl_hdr ctrl;
    virtio_net_ctrl_ack status = VIRTIO_NET_ERR;
    VirtQueueElement elem;
    size_t s;
    struct iovec *iov;
    unsigned int iov_cnt;

    while (virtqueue_pop(vq, &elem)) {
        if (iov_size(elem.in_sg, elem.in_num) < sizeof(status) ||
            iov_size(elem.out_sg, elem.out_num) < sizeof(ctrl)) {
            error_report("virtio-net ctrl missing headers");
            exit(1);
        }

        iov = elem.out_sg;
        iov_cnt = elem.out_num;
        s = iov_to_buf(iov, iov_cnt, 0, &ctrl, sizeof(ctrl));
        iov_discard_front(&iov, &iov_cnt, sizeof(ctrl));
        if (s != sizeof(ctrl)) {
            status = VIRTIO_NET_ERR;
        } else if (ctrl.class == VIRTIO_NET_CTRL_RX) {
            status = virtio_net_handle_rx_mode(n, ctrl.cmd, iov, iov_cnt);
        } else if (ctrl.class == VIRTIO_NET_CTRL_MAC) {
            status = virtio_net_handle_mac(n, ctrl.cmd, iov, iov_cnt);
        } else if (ctrl.class == VIRTIO_NET_CTRL_VLAN) {
            status = virtio_net_handle_vlan_table(n, ctrl.cmd, iov, iov_cnt);
        } else if (ctrl.class == VIRTIO_NET_CTRL_ANNOUNCE) {
            status = virtio_net_handle_announce(n, ctrl.cmd, iov, iov_cnt);
        } else if (ctrl.class == VIRTIO_NET_CTRL_MQ) {
            status = virtio_net_handle_mq(n, ctrl.cmd, iov, iov_cnt);
        } else if (ctrl.class == VIRTIO_NET_CTRL_GUEST_OFFLOADS) {
            status = virtio_net_handle_offloads(n, ctrl.cmd, iov, iov_cnt);
        }

        s = iov_from_buf(elem.in_sg, elem.in_num, 0, &status, sizeof(status));
        assert(s == sizeof(status));

        virtqueue_push(vq, &elem, sizeof(status));
        IFRATE(rate_ints += )virtio_notify(vdev, vq);
    }
}

/* RX */

static void virtio_net_handle_rx(VirtIODevice *vdev, VirtQueue *vq)
{
    VirtIONet *n = VIRTIO_NET(vdev);
    int queue_index = vq2q(virtio_get_queue_index(vq));

    qemu_flush_queued_packets(qemu_get_subqueue(n->nic, queue_index));
    IFRATE(rate_ntfy_rx++);
}

static int virtio_net_can_receive(NetClientState *nc)
{
    VirtIONet *n = qemu_get_nic_opaque(nc);
    VirtIODevice *vdev = VIRTIO_DEVICE(n);
    VirtIONetQueue *q = virtio_net_get_subqueue(nc);

    if (!vdev->vm_running) {
        return 0;
    }

    if (nc->queue_index >= n->curr_queues) {
        return 0;
    }

    if (!virtio_queue_ready(q->rx_vq) ||
        !(vdev->status & VIRTIO_CONFIG_S_DRIVER_OK)) {
        return 0;
    }

    return 1;
}

static int virtio_net_has_buffers(VirtIONetQueue *q, int bufsize)
{
    VirtIONet *n = q->n;
    if (virtio_queue_empty(q->rx_vq) ||
        (n->mergeable_rx_bufs &&
         !virtqueue_avail_bytes(q->rx_vq, bufsize, 0))) {
        virtio_queue_set_notification(q->rx_vq, 1);

        /* To avoid a race condition where the guest has made some buffers
         * available after the above check but before notification was
         * enabled, check for available buffers again.
         */
        if (virtio_queue_empty(q->rx_vq) ||
            (n->mergeable_rx_bufs &&
             !virtqueue_avail_bytes(q->rx_vq, bufsize, 0))) {
            return 0;
        }
    }

    virtio_queue_set_notification(q->rx_vq, 0);
    return 1;
}

static void virtio_net_hdr_swap(VirtIODevice *vdev, struct virtio_net_hdr *hdr)
{
    virtio_tswap16s(vdev, &hdr->hdr_len);
    virtio_tswap16s(vdev, &hdr->gso_size);
    virtio_tswap16s(vdev, &hdr->csum_start);
    virtio_tswap16s(vdev, &hdr->csum_offset);
}

/* dhclient uses AF_PACKET but doesn't pass auxdata to the kernel so
 * it never finds out that the packets don't have valid checksums.  This
 * causes dhclient to get upset.  Fedora's carried a patch for ages to
 * fix this with Xen but it hasn't appeared in an upstream release of
 * dhclient yet.
 *
 * To avoid breaking existing guests, we catch udp packets and add
 * checksums.  This is terrible but it's better than hacking the guest
 * kernels.
 *
 * N.B. if we introduce a zero-copy API, this operation is no longer free so
 * we should provide a mechanism to disable it to avoid polluting the host
 * cache.
 */
static void work_around_broken_dhclient(struct virtio_net_hdr *hdr,
                                        uint8_t *buf, size_t size)
{
    if ((hdr->flags & VIRTIO_NET_HDR_F_NEEDS_CSUM) && /* missing csum */
        (size > 27 && size < 1500) && /* normal sized MTU */
        (buf[12] == 0x08 && buf[13] == 0x00) && /* ethertype == IPv4 */
        (buf[23] == 17) && /* ip.protocol == UDP */
        (buf[34] == 0 && buf[35] == 67)) { /* udp.srcport == bootps */
        net_checksum_calculate(buf, size);
        hdr->flags &= ~VIRTIO_NET_HDR_F_NEEDS_CSUM;
    }
}

static void receive_header(VirtIONet *n, const struct iovec *iov, int iov_cnt,
                           const void *buf, size_t size)
{
    if (n->has_vnet_hdr) {
        /* FIXME this cast is evil */
        void *wbuf = (void *)buf;
        work_around_broken_dhclient(wbuf, wbuf + n->host_hdr_len,
                                    size - n->host_hdr_len);
        virtio_net_hdr_swap(VIRTIO_DEVICE(n), wbuf);
        iov_from_buf(iov, iov_cnt, 0, buf, sizeof(struct virtio_net_hdr));
    } else {
        struct virtio_net_hdr hdr = {
            .flags = 0,
            .gso_type = VIRTIO_NET_HDR_GSO_NONE
        };
        iov_from_buf(iov, iov_cnt, 0, &hdr, sizeof hdr);
    }
}

static int receive_filter(VirtIONet *n, const uint8_t *buf, int size)
{
    static const uint8_t bcast[] = {0xff, 0xff, 0xff, 0xff, 0xff, 0xff};
    static const uint8_t vlan[] = {0x81, 0x00};
    uint8_t *ptr = (uint8_t *)buf;
    int i;

    if (n->promisc)
        return 1;

    ptr += n->host_hdr_len;

    if (!memcmp(&ptr[12], vlan, sizeof(vlan))) {
        int vid = be16_to_cpup((uint16_t *)(ptr + 14)) & 0xfff;
        if (!(n->vlans[vid >> 5] & (1U << (vid & 0x1f))))
            return 0;
    }

    if (ptr[0] & 1) { // multicast
        if (!memcmp(ptr, bcast, sizeof(bcast))) {
            return !n->nobcast;
        } else if (n->nomulti) {
            return 0;
        } else if (n->allmulti || n->mac_table.multi_overflow) {
            return 1;
        }

        for (i = n->mac_table.first_multi; i < n->mac_table.in_use; i++) {
            if (!memcmp(ptr, &n->mac_table.macs[i * ETH_ALEN], ETH_ALEN)) {
                return 1;
            }
        }
    } else { // unicast
        if (n->nouni) {
            return 0;
        } else if (n->alluni || n->mac_table.uni_overflow) {
            return 1;
        } else if (!memcmp(ptr, n->mac, ETH_ALEN)) {
            return 1;
        }

        for (i = 0; i < n->mac_table.first_multi; i++) {
            if (!memcmp(ptr, &n->mac_table.macs[i * ETH_ALEN], ETH_ALEN)) {
                return 1;
            }
        }
    }

    return 0;
}

static ssize_t virtio_net_receive(NetClientState *nc, const uint8_t *buf, size_t size)
{
    VirtIONet *n = qemu_get_nic_opaque(nc);
    VirtIONetQueue *q = virtio_net_get_subqueue(nc);
    VirtIODevice *vdev = VIRTIO_DEVICE(n);
    struct iovec mhdr_sg[VIRTQUEUE_MAX_SIZE];
    struct virtio_net_hdr_mrg_rxbuf mhdr;
    unsigned mhdr_cnt = 0;
    size_t offset, i, guest_offset;

    if (!virtio_net_can_receive(nc)) {
        return -1;
    }

    /* hdr_len refers to the header we supply to the guest */
    if (!virtio_net_has_buffers(q, size + n->guest_hdr_len - n->host_hdr_len)) {
        return 0;
    }

    if (!receive_filter(n, buf, size))
        return size;

    offset = i = 0;

    while (offset < size) {
        VirtQueueElement elem;
        int len, total;
        const struct iovec *sg = elem.in_sg;

        total = 0;

        if (virtqueue_pop(q->rx_vq, &elem) == 0) {
            if (i == 0)
                return -1;
            error_report("virtio-net unexpected empty queue: "
                    "i %zd mergeable %d offset %zd, size %zd, "
                    "guest hdr len %zd, host hdr len %zd guest features 0x%x",
                    i, n->mergeable_rx_bufs, offset, size,
                    n->guest_hdr_len, n->host_hdr_len, vdev->guest_features);
            exit(1);
        }

        if (elem.in_num < 1) {
            error_report("virtio-net receive queue contains no in buffers");
            exit(1);
        }

        if (i == 0) {
            assert(offset == 0);
            if (n->mergeable_rx_bufs) {
                mhdr_cnt = iov_copy(mhdr_sg, ARRAY_SIZE(mhdr_sg),
                                    sg, elem.in_num,
                                    offsetof(typeof(mhdr), num_buffers),
                                    sizeof(mhdr.num_buffers));
            }

            receive_header(n, sg, elem.in_num, buf, size);
            offset = n->host_hdr_len;
            total += n->guest_hdr_len;
            guest_offset = n->guest_hdr_len;
        } else {
            guest_offset = 0;
        }

        /* copy in packet.  ugh */
        len = iov_from_buf(sg, elem.in_num, guest_offset,
                           buf + offset, size - offset);
        total += len;
        offset += len;
        /* If buffers can't be merged, at this point we
         * must have consumed the complete packet.
         * Otherwise, drop it. */
        if (!n->mergeable_rx_bufs && offset < size) {
#if 0
            error_report("virtio-net truncated non-mergeable packet: "
                         "i %zd mergeable %d offset %zd, size %zd, "
                         "guest hdr len %zd, host hdr len %zd",
                         i, n->mergeable_rx_bufs,
                         offset, size, n->guest_hdr_len, n->host_hdr_len);
#endif
            return size;
        }

        /* signal other side */
        virtqueue_fill(q->rx_vq, &elem, total, i++);
    }

    if (mhdr_cnt) {
        virtio_stw_p(vdev, &mhdr.num_buffers, i);
        iov_from_buf(mhdr_sg, mhdr_cnt,
                     0,
                     &mhdr.num_buffers, sizeof mhdr.num_buffers);
    }

    virtqueue_flush(q->rx_vq, i);
    IFRATE(rate_ints += )virtio_notify(vdev, q->rx_vq);
    IFRATE(rate_rx++);
    IFRATE(rate_rxb += size);

    return size;
}

static int32_t virtio_net_flush_tx(VirtIONetQueue *q);

static void virtio_net_tx_complete(NetClientState *nc, ssize_t len)
{
    VirtIONet *n = qemu_get_nic_opaque(nc);
    VirtIONetQueue *q = virtio_net_get_subqueue(nc);
    VirtIODevice *vdev = VIRTIO_DEVICE(n);

    virtqueue_push(q->tx_vq, &q->async_tx.elem, 0);
    IFRATE(rate_ints += )virtio_notify(vdev, q->tx_vq);

    q->async_tx.elem.out_num = q->async_tx.len = 0;

    virtio_queue_set_notification(q->tx_vq, 1);
    virtio_net_flush_tx(q);
}

/* TX */
static int32_t virtio_net_flush_tx(VirtIONetQueue *q)
{
    VirtIONet *n = q->n;
    VirtIODevice *vdev = VIRTIO_DEVICE(n);
    VirtQueueElement elem;
    int32_t num_packets = 0;
    int queue_index = vq2q(virtio_get_queue_index(q->tx_vq));
    if (!(vdev->status & VIRTIO_CONFIG_S_DRIVER_OK)) {
        return num_packets;
    }

    assert(vdev->vm_running);

    if (q->async_tx.elem.out_num) {
        virtio_queue_set_notification(q->tx_vq, 0);
        return num_packets;
    }

    while (virtqueue_pop(q->tx_vq, &elem)) {
        ssize_t ret, len;
        unsigned int out_num = elem.out_num;
        struct iovec *out_sg = &elem.out_sg[0];
        struct iovec sg[VIRTQUEUE_MAX_SIZE];

        if (out_num < 1) {
            error_report("virtio-net header not in first element");
            exit(1);
        }

        if (n->has_vnet_hdr) {
            if (out_sg[0].iov_len < n->guest_hdr_len) {
                error_report("virtio-net header incorrect");
                exit(1);
            }
            virtio_net_hdr_swap(vdev, (void *) out_sg[0].iov_base);
        }

        /*
         * If host wants to see the guest header as is, we can
         * pass it on unchanged. Otherwise, copy just the parts
         * that host is interested in.
         */
        assert(n->host_hdr_len <= n->guest_hdr_len);
        if (n->host_hdr_len != n->guest_hdr_len) {
            unsigned sg_num = iov_copy(sg, ARRAY_SIZE(sg),
                                       out_sg, out_num,
                                       0, n->host_hdr_len);
            sg_num += iov_copy(sg + sg_num, ARRAY_SIZE(sg) - sg_num,
                             out_sg, out_num,
                             n->guest_hdr_len, -1);
            out_num = sg_num;
            out_sg = sg;
        }

        len = n->guest_hdr_len;

        ret = qemu_sendv_packet_async(qemu_get_subqueue(n->nic, queue_index),
                                      out_sg, out_num, virtio_net_tx_complete);
	IFRATE(rate_tx++);
	IFRATE(rate_txb += ret);

        if (ret == 0) {
            virtio_queue_set_notification(q->tx_vq, 0);
            q->async_tx.elem = elem;
            q->async_tx.len  = len;
            return -EBUSY;
        }

        len += ret;

        virtqueue_push(q->tx_vq, &elem, 0);
        IFRATE(rate_ints += )virtio_notify(vdev, q->tx_vq);

        if (++num_packets >= n->tx_burst) {
            break;
        }
    }
    IFRATE(rate_tx_bh_len += num_packets);
    IFRATE(rate_tx_bh_count++);
    return num_packets;
}

static void virtio_net_handle_tx_timer(VirtIODevice *vdev, VirtQueue *vq)
{
    VirtIONet *n = VIRTIO_NET(vdev);
    VirtIONetQueue *q = &n->vqs[vq2q(virtio_get_queue_index(vq))];

    /* This happens when device was stopped but VCPU wasn't. */
    if (!vdev->vm_running) {
        q->tx_waiting = 1;
        return;
    }

    if (q->tx_waiting) {
        virtio_queue_set_notification(vq, 1);
        timer_del(q->tx_timer);
        q->tx_waiting = 0;
        virtio_net_flush_tx(q);
    } else {
        timer_mod(q->tx_timer,
                       qemu_clock_get_ns(QEMU_CLOCK_VIRTUAL) + n->tx_timeout);
        q->tx_waiting = 1;
        virtio_queue_set_notification(vq, 0);
    }
}

static void virtio_net_handle_tx_bh(VirtIODevice *vdev, VirtQueue *vq)
{
    VirtIONet *n = VIRTIO_NET(vdev);
    VirtIONetQueue *q = &n->vqs[vq2q(virtio_get_queue_index(vq))];

    IFRATE(rate_ntfy_tx++);
    if (unlikely(q->tx_waiting)) {
        return;
    }
    q->tx_waiting = 1;
    /* This happens when device was stopped but VCPU wasn't. */
    if (!vdev->vm_running) {
        return;
    }
    virtio_queue_set_notification(vq, 0);
    qemu_bh_schedule(q->tx_bh);
}

static void virtio_net_tx_timer(void *opaque)
{
    VirtIONetQueue *q = opaque;
    VirtIONet *n = q->n;
    VirtIODevice *vdev = VIRTIO_DEVICE(n);
    assert(vdev->vm_running);

    q->tx_waiting = 0;

    /* Just in case the driver is not ready on more */
    if (!(vdev->status & VIRTIO_CONFIG_S_DRIVER_OK)) {
        return;
    }

    virtio_queue_set_notification(q->tx_vq, 1);
    virtio_net_flush_tx(q);
}

static void virtio_net_tx_bh(void *opaque)
{
    VirtIONetQueue *q = opaque;
    VirtIONet *n = q->n;
    VirtIODevice *vdev = VIRTIO_DEVICE(n);
    int32_t ret;

    assert(vdev->vm_running);

    q->tx_waiting = 0;

    /* Just in case the driver is not ready on more */
    if (unlikely(!(vdev->status & VIRTIO_CONFIG_S_DRIVER_OK))) {
        return;
    }

    ret = virtio_net_flush_tx(q);
    if (ret == -EBUSY) {
        return; /* Notification re-enable handled by tx_complete */
    }

    /* If we flush a full burst of packets, assume there are
     * more coming and immediately reschedule */
    if (ret >= n->tx_burst) {
        qemu_bh_schedule(q->tx_bh);
        q->tx_waiting = 1;
        return;
    }

    /* If less than a full burst, re-enable notification and flush
     * anything that may have come in while we weren't looking.  If
     * we find something, assume the guest is still active and reschedule */
    virtio_queue_set_notification(q->tx_vq, 1);
    if (virtio_net_flush_tx(q) > 0) {
	IFRATE(rate_tx_bh_count--);
        virtio_queue_set_notification(q->tx_vq, 0);
        qemu_bh_schedule(q->tx_bh);
        q->tx_waiting = 1;
    }
}

static void virtio_net_set_multiqueue(VirtIONet *n, int multiqueue)
{
    VirtIODevice *vdev = VIRTIO_DEVICE(n);
    int i, max = multiqueue ? n->max_queues : 1;

    n->multiqueue = multiqueue;

    for (i = 2; i <= n->max_queues * 2 + 1; i++) {
        virtio_del_queue(vdev, i);
    }

    for (i = 1; i < max; i++) {
        n->vqs[i].rx_vq = virtio_add_queue(vdev, 256, virtio_net_handle_rx);
        if (n->vqs[i].tx_timer) {
            n->vqs[i].tx_vq =
                virtio_add_queue(vdev, 256, virtio_net_handle_tx_timer);
            n->vqs[i].tx_timer = timer_new_ns(QEMU_CLOCK_VIRTUAL,
                                                   virtio_net_tx_timer,
                                                   &n->vqs[i]);
        } else {
            n->vqs[i].tx_vq =
                virtio_add_queue(vdev, 256, virtio_net_handle_tx_bh);
            n->vqs[i].tx_bh = qemu_bh_new(virtio_net_tx_bh, &n->vqs[i]);
        }

        n->vqs[i].tx_waiting = 0;
        n->vqs[i].n = n;
    }

    /* Note: Minux Guests (version 3.2.1) use ctrl vq but don't ack
     * VIRTIO_NET_F_CTRL_VQ. Create ctrl vq unconditionally to avoid
     * breaking them.
     */
    n->ctrl_vq = virtio_add_queue(vdev, 64, virtio_net_handle_ctrl);

    virtio_net_set_queues(n);
}

static void virtio_net_save(QEMUFile *f, void *opaque)
{
    VirtIONet *n = opaque;
    VirtIODevice *vdev = VIRTIO_DEVICE(n);

    /* At this point, backend must be stopped, otherwise
     * it might keep writing to memory. */
    assert(!n->vhost_started);
    virtio_save(vdev, f);
}

static void virtio_net_save_device(VirtIODevice *vdev, QEMUFile *f)
{
    VirtIONet *n = VIRTIO_NET(vdev);
    int i;

    qemu_put_buffer(f, n->mac, ETH_ALEN);
    qemu_put_be32(f, n->vqs[0].tx_waiting);
    qemu_put_be32(f, n->mergeable_rx_bufs);
    qemu_put_be16(f, n->status);
    qemu_put_byte(f, n->promisc);
    qemu_put_byte(f, n->allmulti);
    qemu_put_be32(f, n->mac_table.in_use);
    qemu_put_buffer(f, n->mac_table.macs, n->mac_table.in_use * ETH_ALEN);
    qemu_put_buffer(f, (uint8_t *)n->vlans, MAX_VLAN >> 3);
    qemu_put_be32(f, n->has_vnet_hdr);
    qemu_put_byte(f, n->mac_table.multi_overflow);
    qemu_put_byte(f, n->mac_table.uni_overflow);
    qemu_put_byte(f, n->alluni);
    qemu_put_byte(f, n->nomulti);
    qemu_put_byte(f, n->nouni);
    qemu_put_byte(f, n->nobcast);
    qemu_put_byte(f, n->has_ufo);
    if (n->max_queues > 1) {
        qemu_put_be16(f, n->max_queues);
        qemu_put_be16(f, n->curr_queues);
        for (i = 1; i < n->curr_queues; i++) {
            qemu_put_be32(f, n->vqs[i].tx_waiting);
        }
    }

    if ((1 << VIRTIO_NET_F_CTRL_GUEST_OFFLOADS) & vdev->guest_features) {
        qemu_put_be64(f, n->curr_guest_offloads);
    }
}

static int virtio_net_load(QEMUFile *f, void *opaque, int version_id)
{
    VirtIONet *n = opaque;
    VirtIODevice *vdev = VIRTIO_DEVICE(n);

    if (version_id < 2 || version_id > VIRTIO_NET_VM_VERSION)
        return -EINVAL;

    return virtio_load(vdev, f, version_id);
}

static int virtio_net_load_device(VirtIODevice *vdev, QEMUFile *f,
                                  int version_id)
{
    VirtIONet *n = VIRTIO_NET(vdev);
    int i, link_down;

    qemu_get_buffer(f, n->mac, ETH_ALEN);
    n->vqs[0].tx_waiting = qemu_get_be32(f);

    virtio_net_set_mrg_rx_bufs(n, qemu_get_be32(f));

    if (version_id >= 3)
        n->status = qemu_get_be16(f);

    if (version_id >= 4) {
        if (version_id < 8) {
            n->promisc = qemu_get_be32(f);
            n->allmulti = qemu_get_be32(f);
        } else {
            n->promisc = qemu_get_byte(f);
            n->allmulti = qemu_get_byte(f);
        }
    }

    if (version_id >= 5) {
        n->mac_table.in_use = qemu_get_be32(f);
        /* MAC_TABLE_ENTRIES may be different from the saved image */
        if (n->mac_table.in_use <= MAC_TABLE_ENTRIES) {
            qemu_get_buffer(f, n->mac_table.macs,
                            n->mac_table.in_use * ETH_ALEN);
        } else {
            int64_t i;

            /* Overflow detected - can happen if source has a larger MAC table.
             * We simply set overflow flag so there's no need to maintain the
             * table of addresses, discard them all.
             * Note: 64 bit math to avoid integer overflow.
             */
            for (i = 0; i < (int64_t)n->mac_table.in_use * ETH_ALEN; ++i) {
                qemu_get_byte(f);
            }
            n->mac_table.multi_overflow = n->mac_table.uni_overflow = 1;
            n->mac_table.in_use = 0;
        }
    }
 
    if (version_id >= 6)
        qemu_get_buffer(f, (uint8_t *)n->vlans, MAX_VLAN >> 3);

    if (version_id >= 7) {
        if (qemu_get_be32(f) && !peer_has_vnet_hdr(n)) {
            error_report("virtio-net: saved image requires vnet_hdr=on");
            return -1;
        }
    }

    if (version_id >= 9) {
        n->mac_table.multi_overflow = qemu_get_byte(f);
        n->mac_table.uni_overflow = qemu_get_byte(f);
    }

    if (version_id >= 10) {
        n->alluni = qemu_get_byte(f);
        n->nomulti = qemu_get_byte(f);
        n->nouni = qemu_get_byte(f);
        n->nobcast = qemu_get_byte(f);
    }

    if (version_id >= 11) {
        if (qemu_get_byte(f) && !peer_has_ufo(n)) {
            error_report("virtio-net: saved image requires TUN_F_UFO support");
            return -1;
        }
    }

    if (n->max_queues > 1) {
        if (n->max_queues != qemu_get_be16(f)) {
            error_report("virtio-net: different max_queues ");
            return -1;
        }

        n->curr_queues = qemu_get_be16(f);
        if (n->curr_queues > n->max_queues) {
            error_report("virtio-net: curr_queues %x > max_queues %x",
                         n->curr_queues, n->max_queues);
            return -1;
        }
        for (i = 1; i < n->curr_queues; i++) {
            n->vqs[i].tx_waiting = qemu_get_be32(f);
        }
    }

    if ((1 << VIRTIO_NET_F_CTRL_GUEST_OFFLOADS) & vdev->guest_features) {
        n->curr_guest_offloads = qemu_get_be64(f);
    } else {
        n->curr_guest_offloads = virtio_net_supported_guest_offloads(n);
    }

    if (peer_has_vnet_hdr(n)) {
        virtio_net_apply_guest_offloads(n);
    }

    virtio_net_set_queues(n);

    /* Find the first multicast entry in the saved MAC filter */
    for (i = 0; i < n->mac_table.in_use; i++) {
        if (n->mac_table.macs[i * ETH_ALEN] & 1) {
            break;
        }
    }
    n->mac_table.first_multi = i;

    /* nc.link_down can't be migrated, so infer link_down according
     * to link status bit in n->status */
    link_down = (n->status & VIRTIO_NET_S_LINK_UP) == 0;
    for (i = 0; i < n->max_queues; i++) {
        qemu_get_subqueue(n->nic, i)->link_down = link_down;
    }

    if (vdev->guest_features & (0x1 << VIRTIO_NET_F_GUEST_ANNOUNCE) &&
        vdev->guest_features & (0x1 << VIRTIO_NET_F_CTRL_VQ)) {
        n->announce_counter = SELF_ANNOUNCE_ROUNDS;
        timer_mod(n->announce_timer, qemu_clock_get_ms(QEMU_CLOCK_VIRTUAL));
    }

    return 0;
}

static void virtio_net_cleanup(NetClientState *nc)
{
    VirtIONet *n = qemu_get_nic_opaque(nc);

    n->nic = NULL;
}

static NetClientInfo net_virtio_info = {
    .type = NET_CLIENT_OPTIONS_KIND_NIC,
    .size = sizeof(NICState),
    .can_receive = virtio_net_can_receive,
    .receive = virtio_net_receive,
    .cleanup = virtio_net_cleanup,
    .link_status_changed = virtio_net_set_link_status,
    .query_rx_filter = virtio_net_query_rxfilter,
};

static bool virtio_net_guest_notifier_pending(VirtIODevice *vdev, int idx)
{
    VirtIONet *n = VIRTIO_NET(vdev);
    NetClientState *nc = qemu_get_subqueue(n->nic, vq2q(idx));
    assert(n->vhost_started);
<<<<<<< HEAD
    return vhost_net_virtqueue_pending(qemu_peer_get_vhost_net(nc), idx);
=======
    return vhost_net_virtqueue_pending(get_vhost_net(nc->peer), idx);
>>>>>>> c7980580
}

static void virtio_net_guest_notifier_mask(VirtIODevice *vdev, int idx,
                                           bool mask)
{
    VirtIONet *n = VIRTIO_NET(vdev);
    NetClientState *nc = qemu_get_subqueue(n->nic, vq2q(idx));
    assert(n->vhost_started);
<<<<<<< HEAD
    vhost_net_virtqueue_mask(qemu_peer_get_vhost_net(nc),
=======
    vhost_net_virtqueue_mask(get_vhost_net(nc->peer),
>>>>>>> c7980580
                             vdev, idx, mask);
}

void virtio_net_set_config_size(VirtIONet *n, uint32_t host_features)
{
    int i, config_size = 0;
    host_features |= (1 << VIRTIO_NET_F_MAC);
    for (i = 0; feature_sizes[i].flags != 0; i++) {
        if (host_features & feature_sizes[i].flags) {
            config_size = MAX(feature_sizes[i].end, config_size);
        }
    }
    n->config_size = config_size;
}

void virtio_net_set_netclient_name(VirtIONet *n, const char *name,
                                   const char *type)
{
    /*
     * The name can be NULL, the netclient name will be type.x.
     */
    assert(type != NULL);

    g_free(n->netclient_name);
    g_free(n->netclient_type);
    n->netclient_name = g_strdup(name);
    n->netclient_type = g_strdup(type);
}

static void virtio_net_device_realize(DeviceState *dev, Error **errp)
{
    VirtIODevice *vdev = VIRTIO_DEVICE(dev);
    VirtIONet *n = VIRTIO_NET(dev);
    NetClientState *nc;
    int i;

    virtio_init(vdev, "virtio-net", VIRTIO_ID_NET, n->config_size);

    n->max_queues = MAX(n->nic_conf.peers.queues, 1);
    n->vqs = g_malloc0(sizeof(VirtIONetQueue) * n->max_queues);
    n->vqs[0].rx_vq = virtio_add_queue(vdev, 256, virtio_net_handle_rx);
    n->curr_queues = 1;
    n->vqs[0].n = n;
    n->tx_timeout = n->net_conf.txtimer;

    if (n->net_conf.tx && strcmp(n->net_conf.tx, "timer")
                       && strcmp(n->net_conf.tx, "bh")) {
        error_report("virtio-net: "
                     "Unknown option tx=%s, valid options: \"timer\" \"bh\"",
                     n->net_conf.tx);
        error_report("Defaulting to \"bh\"");
    }

    if (n->net_conf.tx && !strcmp(n->net_conf.tx, "timer")) {
        n->vqs[0].tx_vq = virtio_add_queue(vdev, 256,
                                           virtio_net_handle_tx_timer);
        n->vqs[0].tx_timer = timer_new_ns(QEMU_CLOCK_VIRTUAL, virtio_net_tx_timer,
                                               &n->vqs[0]);
    } else {
        n->vqs[0].tx_vq = virtio_add_queue(vdev, 256,
                                           virtio_net_handle_tx_bh);
        n->vqs[0].tx_bh = qemu_bh_new(virtio_net_tx_bh, &n->vqs[0]);
    }
    n->ctrl_vq = virtio_add_queue(vdev, 64, virtio_net_handle_ctrl);
    qemu_macaddr_default_if_unset(&n->nic_conf.macaddr);
    memcpy(&n->mac[0], &n->nic_conf.macaddr, sizeof(n->mac));
    n->status = VIRTIO_NET_S_LINK_UP;
    n->announce_timer = timer_new_ms(QEMU_CLOCK_VIRTUAL,
                                     virtio_net_announce_timer, n);

    if (n->netclient_type) {
        /*
         * Happen when virtio_net_set_netclient_name has been called.
         */
        n->nic = qemu_new_nic(&net_virtio_info, &n->nic_conf,
                              n->netclient_type, n->netclient_name, n);
    } else {
        n->nic = qemu_new_nic(&net_virtio_info, &n->nic_conf,
                              object_get_typename(OBJECT(dev)), dev->id, n);
    }

    peer_test_vnet_hdr(n);
    if (peer_has_vnet_hdr(n)) {
        for (i = 0; i < n->max_queues; i++) {
            qemu_using_vnet_hdr(qemu_get_subqueue(n->nic, i)->peer, true);
        }
        n->host_hdr_len = sizeof(struct virtio_net_hdr);
    } else {
        n->host_hdr_len = 0;
    }

    qemu_format_nic_info_str(qemu_get_queue(n->nic), n->nic_conf.macaddr.a);

    n->vqs[0].tx_waiting = 0;
    n->tx_burst = n->net_conf.txburst;
    virtio_net_set_mrg_rx_bufs(n, 0);
    n->promisc = 1; /* for compatibility */

    n->mac_table.macs = g_malloc0(MAC_TABLE_ENTRIES * ETH_ALEN);

    n->vlans = g_malloc0(MAX_VLAN >> 3);

    nc = qemu_get_queue(n->nic);
    nc->rxfilter_notify_enabled = 1;

    n->qdev = dev;
    register_savevm(dev, "virtio-net", -1, VIRTIO_NET_VM_VERSION,
                    virtio_net_save, virtio_net_load, n);

    add_boot_device_path(n->nic_conf.bootindex, dev, "/ethernet-phy@0");
    IFRATE(n->rate_timer = timer_new_ms(QEMU_CLOCK_VIRTUAL, &rate_callback, n));
}

static void virtio_net_device_unrealize(DeviceState *dev, Error **errp)
{
    VirtIODevice *vdev = VIRTIO_DEVICE(dev);
    VirtIONet *n = VIRTIO_NET(dev);
    int i;

    /* This will stop vhost backend if appropriate. */
    virtio_net_set_status(vdev, 0);

    unregister_savevm(dev, "virtio-net", n);

    g_free(n->netclient_name);
    n->netclient_name = NULL;
    g_free(n->netclient_type);
    n->netclient_type = NULL;

    g_free(n->mac_table.macs);
    g_free(n->vlans);

    for (i = 0; i < n->max_queues; i++) {
        VirtIONetQueue *q = &n->vqs[i];
        NetClientState *nc = qemu_get_subqueue(n->nic, i);

        qemu_purge_queued_packets(nc);

        if (q->tx_timer) {
            timer_del(q->tx_timer);
            timer_free(q->tx_timer);
        } else if (q->tx_bh) {
            qemu_bh_delete(q->tx_bh);
        }
    }

<<<<<<< HEAD
    IFRATE(timer_del(n->rate_timer));
    IFRATE(timer_free(n->rate_timer));

=======
    timer_del(n->announce_timer);
    timer_free(n->announce_timer);
>>>>>>> c7980580
    g_free(n->vqs);
    qemu_del_nic(n->nic);
    virtio_cleanup(vdev);
}

static void virtio_net_instance_init(Object *obj)
{
    VirtIONet *n = VIRTIO_NET(obj);

    /*
     * The default config_size is sizeof(struct virtio_net_config).
     * Can be overriden with virtio_net_set_config_size.
     */
    n->config_size = sizeof(struct virtio_net_config);
}

static Property virtio_net_properties[] = {
    DEFINE_NIC_PROPERTIES(VirtIONet, nic_conf),
    DEFINE_PROP_UINT32("x-txtimer", VirtIONet, net_conf.txtimer,
                                               TX_TIMER_INTERVAL),
    DEFINE_PROP_INT32("x-txburst", VirtIONet, net_conf.txburst, TX_BURST),
    DEFINE_PROP_STRING("tx", VirtIONet, net_conf.tx),
    DEFINE_PROP_END_OF_LIST(),
};

static void virtio_net_class_init(ObjectClass *klass, void *data)
{
    DeviceClass *dc = DEVICE_CLASS(klass);
    VirtioDeviceClass *vdc = VIRTIO_DEVICE_CLASS(klass);

    dc->props = virtio_net_properties;
    set_bit(DEVICE_CATEGORY_NETWORK, dc->categories);
    vdc->realize = virtio_net_device_realize;
    vdc->unrealize = virtio_net_device_unrealize;
    vdc->get_config = virtio_net_get_config;
    vdc->set_config = virtio_net_set_config;
    vdc->get_features = virtio_net_get_features;
    vdc->set_features = virtio_net_set_features;
    vdc->bad_features = virtio_net_bad_features;
    vdc->reset = virtio_net_reset;
    vdc->set_status = virtio_net_set_status;
    vdc->guest_notifier_mask = virtio_net_guest_notifier_mask;
    vdc->guest_notifier_pending = virtio_net_guest_notifier_pending;
    vdc->load = virtio_net_load_device;
    vdc->save = virtio_net_save_device;
}

static const TypeInfo virtio_net_info = {
    .name = TYPE_VIRTIO_NET,
    .parent = TYPE_VIRTIO_DEVICE,
    .instance_size = sizeof(VirtIONet),
    .instance_init = virtio_net_instance_init,
    .class_init = virtio_net_class_init,
};

static void virtio_register_types(void)
{
    type_register_static(&virtio_net_info);
}

type_init(virtio_register_types)<|MERGE_RESOLUTION|>--- conflicted
+++ resolved
@@ -167,15 +167,7 @@
     NetClientState *nc = qemu_get_queue(n->nic);
     int queues = n->multiqueue ? n->max_queues : 1;
 
-<<<<<<< HEAD
-    if (!nc->peer) {
-        return;
-    }
-
-    if (!qemu_peer_get_vhost_net(nc)) {
-=======
     if (!get_vhost_net(nc->peer)) {
->>>>>>> c7980580
         return;
     }
 
@@ -185,11 +177,7 @@
     }
     if (!n->vhost_started) {
         int r;
-<<<<<<< HEAD
-        if (!vhost_net_query(qemu_peer_get_vhost_net(nc), vdev)) {
-=======
         if (!vhost_net_query(get_vhost_net(nc->peer), vdev)) {
->>>>>>> c7980580
             return;
         }
         n->vhost_started = 1;
@@ -517,20 +505,10 @@
         features &= ~(0x1 << VIRTIO_NET_F_HOST_UFO);
     }
 
-<<<<<<< HEAD
-    if (!nc->peer || nc->peer->info->type != NET_CLIENT_OPTIONS_KIND_TAP) {
-        return features;
-    }
-    if (!qemu_peer_get_vhost_net(nc)) {
-        return features;
-    }
-    return vhost_net_get_features(qemu_peer_get_vhost_net(nc), features);
-=======
     if (!get_vhost_net(nc->peer)) {
         return features;
     }
     return vhost_net_get_features(get_vhost_net(nc->peer), features);
->>>>>>> c7980580
 }
 
 static uint32_t virtio_net_bad_features(VirtIODevice *vdev)
@@ -597,14 +575,7 @@
         if (!get_vhost_net(nc->peer)) {
             continue;
         }
-<<<<<<< HEAD
-        if (!qemu_peer_get_vhost_net(nc)) {
-            continue;
-        }
-        vhost_net_ack_features(qemu_peer_get_vhost_net(nc), features);
-=======
         vhost_net_ack_features(get_vhost_net(nc->peer), features);
->>>>>>> c7980580
     }
 
     if ((1 << VIRTIO_NET_F_CTRL_VLAN) & features) {
@@ -1614,11 +1585,7 @@
     VirtIONet *n = VIRTIO_NET(vdev);
     NetClientState *nc = qemu_get_subqueue(n->nic, vq2q(idx));
     assert(n->vhost_started);
-<<<<<<< HEAD
-    return vhost_net_virtqueue_pending(qemu_peer_get_vhost_net(nc), idx);
-=======
     return vhost_net_virtqueue_pending(get_vhost_net(nc->peer), idx);
->>>>>>> c7980580
 }
 
 static void virtio_net_guest_notifier_mask(VirtIODevice *vdev, int idx,
@@ -1627,11 +1594,7 @@
     VirtIONet *n = VIRTIO_NET(vdev);
     NetClientState *nc = qemu_get_subqueue(n->nic, vq2q(idx));
     assert(n->vhost_started);
-<<<<<<< HEAD
-    vhost_net_virtqueue_mask(qemu_peer_get_vhost_net(nc),
-=======
     vhost_net_virtqueue_mask(get_vhost_net(nc->peer),
->>>>>>> c7980580
                              vdev, idx, mask);
 }
 
@@ -1778,14 +1741,11 @@
         }
     }
 
-<<<<<<< HEAD
     IFRATE(timer_del(n->rate_timer));
     IFRATE(timer_free(n->rate_timer));
 
-=======
     timer_del(n->announce_timer);
     timer_free(n->announce_timer);
->>>>>>> c7980580
     g_free(n->vqs);
     qemu_del_nic(n->nic);
     virtio_cleanup(vdev);
