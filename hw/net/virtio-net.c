/*
 * Virtio Network Device
 *
 * Copyright IBM, Corp. 2007
 *
 * Authors:
 *  Anthony Liguori   <aliguori@us.ibm.com>
 *
 * This work is licensed under the terms of the GNU GPL, version 2.  See
 * the COPYING file in the top-level directory.
 *
 */

#include "qemu/iov.h"
#include "hw/virtio/virtio.h"
#include "net/net.h"
#include "net/checksum.h"
#include "net/tap.h"
#include "qemu/error-report.h"
#include "qemu/timer.h"
#include "hw/virtio/virtio-net.h"
#include "net/vhost_net.h"
#include "hw/virtio/virtio-bus.h"
#include "qapi/qmp/qjson.h"
#include "monitor/monitor.h"

/* Rate monitor: shows the communication statistics. */
#ifdef RATE
static int64_t rate_last_timestamp = 0;
static int rate_interval_ms = 1000;

/* rate interrupts */
static int rate_ints = 0;

/* rate guest notifications */
static int rate_ntfy_tx = 0;    // new TX descriptors
static int rate_ntfy_rx = 0;

/* rate tx packets */
static int rate_tx = 0;
static int64_t rate_txb = 0;

/* rate rx packet */
static int rate_rx = 0;  // received packet counter
static int64_t rate_rxb = 0;

static int rate_tx_bh_len = 0;
static int rate_tx_bh_count = 0;

static void rate_callback(void * opaque)
{
    VirtIONet* n = opaque;
    int64_t delta;

    delta = qemu_get_clock_ms(vm_clock) - rate_last_timestamp;
    printf("Interrupt:           %4.3f KHz\n", (double)rate_ints/delta);
    printf("Tx packets:          %4.3f KHz\n", (double)rate_tx/delta);
    printf("Tx stream:           %4.3f Mbps\n", (double)(rate_txb*8)/delta/1000.0);
    if (rate_tx_bh_count)
	printf("Avg BH work:         %4.3f\n", (double)rate_tx_bh_len/(double)rate_tx_bh_count);
    printf("Rx packets:          %4.3f Kpps\n", (double)rate_rx/delta);
    printf("Rx stream:           %4.3f Mbps\n", (double)(rate_rxb*8)/delta/1000.0);
    printf("Tx notifications:    %4.3f KHz\n", (double)rate_ntfy_tx/delta);
    printf("Rx notifications:    %4.3f KHz\n", (double)rate_ntfy_rx/delta);
    printf("\n");
    rate_ints = 0;
    rate_ntfy_tx = rate_ntfy_rx = 0;
    rate_rx = rate_rxb = 0;
    rate_tx = rate_txb = 0;
    rate_tx_bh_len = rate_tx_bh_count = 0;

    qemu_mod_timer(n->rate_timer, qemu_get_clock_ms(vm_clock) +
		    rate_interval_ms);
    rate_last_timestamp = qemu_get_clock_ms(vm_clock);
}
#endif

#define VIRTIO_NET_VM_VERSION    11

#define MAC_TABLE_ENTRIES    64
#define MAX_VLAN    (1 << 12)   /* Per 802.1Q definition */

/*
 * Calculate the number of bytes up to and including the given 'field' of
 * 'container'.
 */
#define endof(container, field) \
    (offsetof(container, field) + sizeof(((container *)0)->field))

typedef struct VirtIOFeature {
    uint32_t flags;
    size_t end;
} VirtIOFeature;

static VirtIOFeature feature_sizes[] = {
    {.flags = 1 << VIRTIO_NET_F_MAC,
     .end = endof(struct virtio_net_config, mac)},
    {.flags = 1 << VIRTIO_NET_F_STATUS,
     .end = endof(struct virtio_net_config, status)},
    {.flags = 1 << VIRTIO_NET_F_MQ,
     .end = endof(struct virtio_net_config, max_virtqueue_pairs)},
    {}
};

static VirtIONetQueue *virtio_net_get_subqueue(NetClientState *nc)
{
    VirtIONet *n = qemu_get_nic_opaque(nc);

    return &n->vqs[nc->queue_index];
}

static int vq2q(int queue_index)
{
    return queue_index / 2;
}

/* TODO
 * - we could suppress RX interrupt if we were so inclined.
 */

static void virtio_net_get_config(VirtIODevice *vdev, uint8_t *config)
{
    VirtIONet *n = VIRTIO_NET(vdev);
    struct virtio_net_config netcfg;

    stw_p(&netcfg.status, n->status);
    stw_p(&netcfg.max_virtqueue_pairs, n->max_queues);
    memcpy(netcfg.mac, n->mac, ETH_ALEN);
    memcpy(config, &netcfg, n->config_size);
}

static void virtio_net_set_config(VirtIODevice *vdev, const uint8_t *config)
{
    VirtIONet *n = VIRTIO_NET(vdev);
    struct virtio_net_config netcfg = {};

    memcpy(&netcfg, config, n->config_size);

    if (!(vdev->guest_features >> VIRTIO_NET_F_CTRL_MAC_ADDR & 1) &&
        memcmp(netcfg.mac, n->mac, ETH_ALEN)) {
        memcpy(n->mac, netcfg.mac, ETH_ALEN);
        qemu_format_nic_info_str(qemu_get_queue(n->nic), n->mac);
    }
}

static bool virtio_net_started(VirtIONet *n, uint8_t status)
{
    VirtIODevice *vdev = VIRTIO_DEVICE(n);
    return (status & VIRTIO_CONFIG_S_DRIVER_OK) &&
        (n->status & VIRTIO_NET_S_LINK_UP) && vdev->vm_running;
}

static void virtio_net_vhost_status(VirtIONet *n, uint8_t status)
{
    VirtIODevice *vdev = VIRTIO_DEVICE(n);
    NetClientState *nc = qemu_get_queue(n->nic);
    int queues = n->multiqueue ? n->max_queues : 1;

    if (!nc->peer) {
        return;
    }

    if (!qemu_peer_get_vhost_net(nc)) {
        return;
    }

    if (!!n->vhost_started ==
        (virtio_net_started(n, status) && !nc->peer->link_down)) {
        return;
    }
    if (!n->vhost_started) {
        int r;
        if (!vhost_net_query(qemu_peer_get_vhost_net(nc), vdev)) {
            return;
        }
        n->vhost_started = 1;
        r = vhost_net_start(vdev, n->nic->ncs, queues);
        if (r < 0) {
            error_report("unable to start vhost net: %d: "
                         "falling back on userspace virtio", -r);
            n->vhost_started = 0;
        }
    } else {
        vhost_net_stop(vdev, n->nic->ncs, queues);
        n->vhost_started = 0;
    }
}

static void virtio_net_set_status(struct VirtIODevice *vdev, uint8_t status)
{
    VirtIONet *n = VIRTIO_NET(vdev);
    VirtIONetQueue *q;
    int i;
    uint8_t queue_status;

    virtio_net_vhost_status(n, status);

    for (i = 0; i < n->max_queues; i++) {
        q = &n->vqs[i];

        if ((!n->multiqueue && i != 0) || i >= n->curr_queues) {
            queue_status = 0;
        } else {
            queue_status = status;
        }

        if (!q->tx_waiting) {
            continue;
        }

        if (virtio_net_started(n, queue_status) && !n->vhost_started) {
            if (q->tx_timer) {
                timer_mod(q->tx_timer,
                               qemu_clock_get_ns(QEMU_CLOCK_VIRTUAL) + n->tx_timeout);
            } else {
                qemu_bh_schedule(q->tx_bh);
            }
        } else {
            if (q->tx_timer) {
                timer_del(q->tx_timer);
            } else {
                qemu_bh_cancel(q->tx_bh);
            }
        }
    }
}

static void virtio_net_set_link_status(NetClientState *nc)
{
    VirtIONet *n = qemu_get_nic_opaque(nc);
    VirtIODevice *vdev = VIRTIO_DEVICE(n);
    uint16_t old_status = n->status;

    if (nc->link_down)
        n->status &= ~VIRTIO_NET_S_LINK_UP;
    else
        n->status |= VIRTIO_NET_S_LINK_UP;

    if (n->status != old_status)
        virtio_notify_config(vdev);

    virtio_net_set_status(vdev, vdev->status);
}

static void rxfilter_notify(NetClientState *nc)
{
    QObject *event_data;
    VirtIONet *n = qemu_get_nic_opaque(nc);

    if (nc->rxfilter_notify_enabled) {
        gchar *path = object_get_canonical_path(OBJECT(n->qdev));
        if (n->netclient_name) {
            event_data = qobject_from_jsonf("{ 'name': %s, 'path': %s }",
                                    n->netclient_name, path);
        } else {
            event_data = qobject_from_jsonf("{ 'path': %s }", path);
        }
        monitor_protocol_event(QEVENT_NIC_RX_FILTER_CHANGED, event_data);
        qobject_decref(event_data);
        g_free(path);

        /* disable event notification to avoid events flooding */
        nc->rxfilter_notify_enabled = 0;
    }
}

static char *mac_strdup_printf(const uint8_t *mac)
{
    return g_strdup_printf("%.2x:%.2x:%.2x:%.2x:%.2x:%.2x", mac[0],
                            mac[1], mac[2], mac[3], mac[4], mac[5]);
}

static RxFilterInfo *virtio_net_query_rxfilter(NetClientState *nc)
{
    VirtIONet *n = qemu_get_nic_opaque(nc);
    RxFilterInfo *info;
    strList *str_list, *entry;
    intList *int_list, *int_entry;
    int i, j;

    info = g_malloc0(sizeof(*info));
    info->name = g_strdup(nc->name);
    info->promiscuous = n->promisc;

    if (n->nouni) {
        info->unicast = RX_STATE_NONE;
    } else if (n->alluni) {
        info->unicast = RX_STATE_ALL;
    } else {
        info->unicast = RX_STATE_NORMAL;
    }

    if (n->nomulti) {
        info->multicast = RX_STATE_NONE;
    } else if (n->allmulti) {
        info->multicast = RX_STATE_ALL;
    } else {
        info->multicast = RX_STATE_NORMAL;
    }

    info->broadcast_allowed = n->nobcast;
    info->multicast_overflow = n->mac_table.multi_overflow;
    info->unicast_overflow = n->mac_table.uni_overflow;

    info->main_mac = mac_strdup_printf(n->mac);

    str_list = NULL;
    for (i = 0; i < n->mac_table.first_multi; i++) {
        entry = g_malloc0(sizeof(*entry));
        entry->value = mac_strdup_printf(n->mac_table.macs + i * ETH_ALEN);
        entry->next = str_list;
        str_list = entry;
    }
    info->unicast_table = str_list;

    str_list = NULL;
    for (i = n->mac_table.first_multi; i < n->mac_table.in_use; i++) {
        entry = g_malloc0(sizeof(*entry));
        entry->value = mac_strdup_printf(n->mac_table.macs + i * ETH_ALEN);
        entry->next = str_list;
        str_list = entry;
    }
    info->multicast_table = str_list;

    int_list = NULL;
    for (i = 0; i < MAX_VLAN >> 5; i++) {
        for (j = 0; n->vlans[i] && j < 0x1f; j++) {
            if (n->vlans[i] & (1U << j)) {
                int_entry = g_malloc0(sizeof(*int_entry));
                int_entry->value = (i << 5) + j;
                int_entry->next = int_list;
                int_list = int_entry;
            }
        }
    }
    info->vlan_table = int_list;

    /* enable event notification after query */
    nc->rxfilter_notify_enabled = 1;

    return info;
}

static void virtio_net_reset(VirtIODevice *vdev)
{
    VirtIONet *n = VIRTIO_NET(vdev);

    /* Reset back to compatibility mode */
    n->promisc = 1;
    n->allmulti = 0;
    n->alluni = 0;
    n->nomulti = 0;
    n->nouni = 0;
    n->nobcast = 0;
    /* multiqueue is disabled by default */
    n->curr_queues = 1;

    /* Flush any MAC and VLAN filter table state */
    n->mac_table.in_use = 0;
    n->mac_table.first_multi = 0;
    n->mac_table.multi_overflow = 0;
    n->mac_table.uni_overflow = 0;
    memset(n->mac_table.macs, 0, MAC_TABLE_ENTRIES * ETH_ALEN);
    memcpy(&n->mac[0], &n->nic->conf->macaddr, sizeof(n->mac));
    qemu_format_nic_info_str(qemu_get_queue(n->nic), n->mac);
    memset(n->vlans, 0, MAX_VLAN >> 3);

    IFRATE(qemu_mod_timer(n->rate_timer, qemu_get_clock_ms(vm_clock) + 3000));
}

static void peer_test_vnet_hdr(VirtIONet *n)
{
    NetClientState *nc = qemu_get_queue(n->nic);
    if (!nc->peer) {
        return;
    }

    n->has_vnet_hdr = qemu_peer_has_vnet_hdr(nc);
}

static int peer_has_vnet_hdr(VirtIONet *n)
{
    return n->has_vnet_hdr;
}

static int peer_has_ufo(VirtIONet *n)
{
    if (!peer_has_vnet_hdr(n))
        return 0;

    n->has_ufo = qemu_peer_has_ufo(qemu_get_queue(n->nic));

    return n->has_ufo;
}

static void virtio_net_set_mrg_rx_bufs(VirtIONet *n, int mergeable_rx_bufs)
{
    int i;
    NetClientState *nc;

    n->mergeable_rx_bufs = mergeable_rx_bufs;

    n->guest_hdr_len = n->mergeable_rx_bufs ?
        sizeof(struct virtio_net_hdr_mrg_rxbuf) : sizeof(struct virtio_net_hdr);

    for (i = 0; i < n->max_queues; i++) {
        nc = qemu_get_subqueue(n->nic, i);

        if (peer_has_vnet_hdr(n) &&
            qemu_peer_has_vnet_hdr_len(nc, n->guest_hdr_len)) {
            qemu_peer_set_vnet_hdr_len(nc, n->guest_hdr_len);
            n->host_hdr_len = n->guest_hdr_len;
        }
    }
}

static int peer_attach(VirtIONet *n, int index)
{
    NetClientState *nc = qemu_get_subqueue(n->nic, index);

    if (!nc->peer) {
        return 0;
    }

    if (nc->peer->info->type != NET_CLIENT_OPTIONS_KIND_TAP) {
        return 0;
    }

    return tap_enable(nc->peer);
}

static int peer_detach(VirtIONet *n, int index)
{
    NetClientState *nc = qemu_get_subqueue(n->nic, index);

    if (!nc->peer) {
        return 0;
    }

    if (nc->peer->info->type !=  NET_CLIENT_OPTIONS_KIND_TAP) {
        return 0;
    }

    return tap_disable(nc->peer);
}

static void virtio_net_set_queues(VirtIONet *n)
{
    int i;

    for (i = 0; i < n->max_queues; i++) {
        if (i < n->curr_queues) {
            assert(!peer_attach(n, i));
        } else {
            assert(!peer_detach(n, i));
        }
    }
}

static void virtio_net_set_multiqueue(VirtIONet *n, int multiqueue);

static uint32_t virtio_net_get_features(VirtIODevice *vdev, uint32_t features)
{
    VirtIONet *n = VIRTIO_NET(vdev);
    NetClientState *nc = qemu_get_queue(n->nic);

    features |= (1 << VIRTIO_NET_F_MAC);

    if (!peer_has_vnet_hdr(n)) {
        features &= ~(0x1 << VIRTIO_NET_F_CSUM);
        features &= ~(0x1 << VIRTIO_NET_F_HOST_TSO4);
        features &= ~(0x1 << VIRTIO_NET_F_HOST_TSO6);
        features &= ~(0x1 << VIRTIO_NET_F_HOST_ECN);

        features &= ~(0x1 << VIRTIO_NET_F_GUEST_CSUM);
        features &= ~(0x1 << VIRTIO_NET_F_GUEST_TSO4);
        features &= ~(0x1 << VIRTIO_NET_F_GUEST_TSO6);
        features &= ~(0x1 << VIRTIO_NET_F_GUEST_ECN);
    }

    if (!peer_has_vnet_hdr(n) || !peer_has_ufo(n)) {
        features &= ~(0x1 << VIRTIO_NET_F_GUEST_UFO);
        features &= ~(0x1 << VIRTIO_NET_F_HOST_UFO);
    }

    if (!nc->peer || nc->peer->info->type != NET_CLIENT_OPTIONS_KIND_TAP) {
        return features;
    }
    if (!qemu_peer_get_vhost_net(nc)) {
        return features;
    }
    return vhost_net_get_features(qemu_peer_get_vhost_net(nc), features);
}

static uint32_t virtio_net_bad_features(VirtIODevice *vdev)
{
    uint32_t features = 0;

    /* Linux kernel 2.6.25.  It understood MAC (as everyone must),
     * but also these: */
    features |= (1 << VIRTIO_NET_F_MAC);
    features |= (1 << VIRTIO_NET_F_CSUM);
    features |= (1 << VIRTIO_NET_F_HOST_TSO4);
    features |= (1 << VIRTIO_NET_F_HOST_TSO6);
    features |= (1 << VIRTIO_NET_F_HOST_ECN);

    return features;
}

static void virtio_net_apply_guest_offloads(VirtIONet *n)
{
    qemu_peer_set_offload(qemu_get_subqueue(n->nic, 0),
            !!(n->curr_guest_offloads & (1ULL << VIRTIO_NET_F_GUEST_CSUM)),
            !!(n->curr_guest_offloads & (1ULL << VIRTIO_NET_F_GUEST_TSO4)),
            !!(n->curr_guest_offloads & (1ULL << VIRTIO_NET_F_GUEST_TSO6)),
            !!(n->curr_guest_offloads & (1ULL << VIRTIO_NET_F_GUEST_ECN)),
            !!(n->curr_guest_offloads & (1ULL << VIRTIO_NET_F_GUEST_UFO)));
}

static uint64_t virtio_net_guest_offloads_by_features(uint32_t features)
{
    static const uint64_t guest_offloads_mask =
        (1ULL << VIRTIO_NET_F_GUEST_CSUM) |
        (1ULL << VIRTIO_NET_F_GUEST_TSO4) |
        (1ULL << VIRTIO_NET_F_GUEST_TSO6) |
        (1ULL << VIRTIO_NET_F_GUEST_ECN)  |
        (1ULL << VIRTIO_NET_F_GUEST_UFO);

    return guest_offloads_mask & features;
}

static inline uint64_t virtio_net_supported_guest_offloads(VirtIONet *n)
{
    VirtIODevice *vdev = VIRTIO_DEVICE(n);
    return virtio_net_guest_offloads_by_features(vdev->guest_features);
}

static void virtio_net_set_features(VirtIODevice *vdev, uint32_t features)
{
    VirtIONet *n = VIRTIO_NET(vdev);
    int i;

    virtio_net_set_multiqueue(n, !!(features & (1 << VIRTIO_NET_F_MQ)));

    virtio_net_set_mrg_rx_bufs(n, !!(features & (1 << VIRTIO_NET_F_MRG_RXBUF)));

    if (n->has_vnet_hdr) {
        n->curr_guest_offloads =
            virtio_net_guest_offloads_by_features(features);
        virtio_net_apply_guest_offloads(n);
    }

    for (i = 0;  i < n->max_queues; i++) {
        NetClientState *nc = qemu_get_subqueue(n->nic, i);

        if (!nc->peer || nc->peer->info->type != NET_CLIENT_OPTIONS_KIND_TAP) {
            continue;
        }
        if (!qemu_peer_get_vhost_net(nc)) {
            continue;
        }
        vhost_net_ack_features(qemu_peer_get_vhost_net(nc), features);
    }
}

static int virtio_net_handle_rx_mode(VirtIONet *n, uint8_t cmd,
                                     struct iovec *iov, unsigned int iov_cnt)
{
    uint8_t on;
    size_t s;
    NetClientState *nc = qemu_get_queue(n->nic);

    s = iov_to_buf(iov, iov_cnt, 0, &on, sizeof(on));
    if (s != sizeof(on)) {
        return VIRTIO_NET_ERR;
    }

    if (cmd == VIRTIO_NET_CTRL_RX_PROMISC) {
        n->promisc = on;
    } else if (cmd == VIRTIO_NET_CTRL_RX_ALLMULTI) {
        n->allmulti = on;
    } else if (cmd == VIRTIO_NET_CTRL_RX_ALLUNI) {
        n->alluni = on;
    } else if (cmd == VIRTIO_NET_CTRL_RX_NOMULTI) {
        n->nomulti = on;
    } else if (cmd == VIRTIO_NET_CTRL_RX_NOUNI) {
        n->nouni = on;
    } else if (cmd == VIRTIO_NET_CTRL_RX_NOBCAST) {
        n->nobcast = on;
    } else {
        return VIRTIO_NET_ERR;
    }

    rxfilter_notify(nc);

    return VIRTIO_NET_OK;
}

static int virtio_net_handle_offloads(VirtIONet *n, uint8_t cmd,
                                     struct iovec *iov, unsigned int iov_cnt)
{
    VirtIODevice *vdev = VIRTIO_DEVICE(n);
    uint64_t offloads;
    size_t s;

    if (!((1 << VIRTIO_NET_F_CTRL_GUEST_OFFLOADS) & vdev->guest_features)) {
        return VIRTIO_NET_ERR;
    }

    s = iov_to_buf(iov, iov_cnt, 0, &offloads, sizeof(offloads));
    if (s != sizeof(offloads)) {
        return VIRTIO_NET_ERR;
    }

    if (cmd == VIRTIO_NET_CTRL_GUEST_OFFLOADS_SET) {
        uint64_t supported_offloads;

        if (!n->has_vnet_hdr) {
            return VIRTIO_NET_ERR;
        }

        supported_offloads = virtio_net_supported_guest_offloads(n);
        if (offloads & ~supported_offloads) {
            return VIRTIO_NET_ERR;
        }

        n->curr_guest_offloads = offloads;
        virtio_net_apply_guest_offloads(n);

        return VIRTIO_NET_OK;
    } else {
        return VIRTIO_NET_ERR;
    }
}

static int virtio_net_handle_mac(VirtIONet *n, uint8_t cmd,
                                 struct iovec *iov, unsigned int iov_cnt)
{
    struct virtio_net_ctrl_mac mac_data;
    size_t s;
    NetClientState *nc = qemu_get_queue(n->nic);

    if (cmd == VIRTIO_NET_CTRL_MAC_ADDR_SET) {
        if (iov_size(iov, iov_cnt) != sizeof(n->mac)) {
            return VIRTIO_NET_ERR;
        }
        s = iov_to_buf(iov, iov_cnt, 0, &n->mac, sizeof(n->mac));
        assert(s == sizeof(n->mac));
        qemu_format_nic_info_str(qemu_get_queue(n->nic), n->mac);
        rxfilter_notify(nc);

        return VIRTIO_NET_OK;
    }

    if (cmd != VIRTIO_NET_CTRL_MAC_TABLE_SET) {
        return VIRTIO_NET_ERR;
    }

    int in_use = 0;
    int first_multi = 0;
    uint8_t uni_overflow = 0;
    uint8_t multi_overflow = 0;
    uint8_t *macs = g_malloc0(MAC_TABLE_ENTRIES * ETH_ALEN);

    s = iov_to_buf(iov, iov_cnt, 0, &mac_data.entries,
                   sizeof(mac_data.entries));
    mac_data.entries = ldl_p(&mac_data.entries);
    if (s != sizeof(mac_data.entries)) {
        goto error;
    }
    iov_discard_front(&iov, &iov_cnt, s);

    if (mac_data.entries * ETH_ALEN > iov_size(iov, iov_cnt)) {
        goto error;
    }

    if (mac_data.entries <= MAC_TABLE_ENTRIES) {
        s = iov_to_buf(iov, iov_cnt, 0, macs,
                       mac_data.entries * ETH_ALEN);
        if (s != mac_data.entries * ETH_ALEN) {
            goto error;
        }
        in_use += mac_data.entries;
    } else {
        uni_overflow = 1;
    }

    iov_discard_front(&iov, &iov_cnt, mac_data.entries * ETH_ALEN);

    first_multi = in_use;

    s = iov_to_buf(iov, iov_cnt, 0, &mac_data.entries,
                   sizeof(mac_data.entries));
    mac_data.entries = ldl_p(&mac_data.entries);
    if (s != sizeof(mac_data.entries)) {
        goto error;
    }

    iov_discard_front(&iov, &iov_cnt, s);

    if (mac_data.entries * ETH_ALEN != iov_size(iov, iov_cnt)) {
        goto error;
    }

    if (in_use + mac_data.entries <= MAC_TABLE_ENTRIES) {
        s = iov_to_buf(iov, iov_cnt, 0, &macs[in_use * ETH_ALEN],
                       mac_data.entries * ETH_ALEN);
        if (s != mac_data.entries * ETH_ALEN) {
            goto error;
        }
        in_use += mac_data.entries;
    } else {
        multi_overflow = 1;
    }

    n->mac_table.in_use = in_use;
    n->mac_table.first_multi = first_multi;
    n->mac_table.uni_overflow = uni_overflow;
    n->mac_table.multi_overflow = multi_overflow;
    memcpy(n->mac_table.macs, macs, MAC_TABLE_ENTRIES * ETH_ALEN);
    g_free(macs);
    rxfilter_notify(nc);

    return VIRTIO_NET_OK;

error:
    g_free(macs);
    return VIRTIO_NET_ERR;
}

static int virtio_net_handle_vlan_table(VirtIONet *n, uint8_t cmd,
                                        struct iovec *iov, unsigned int iov_cnt)
{
    uint16_t vid;
    size_t s;
    NetClientState *nc = qemu_get_queue(n->nic);

    s = iov_to_buf(iov, iov_cnt, 0, &vid, sizeof(vid));
    vid = lduw_p(&vid);
    if (s != sizeof(vid)) {
        return VIRTIO_NET_ERR;
    }

    if (vid >= MAX_VLAN)
        return VIRTIO_NET_ERR;

    if (cmd == VIRTIO_NET_CTRL_VLAN_ADD)
        n->vlans[vid >> 5] |= (1U << (vid & 0x1f));
    else if (cmd == VIRTIO_NET_CTRL_VLAN_DEL)
        n->vlans[vid >> 5] &= ~(1U << (vid & 0x1f));
    else
        return VIRTIO_NET_ERR;

    rxfilter_notify(nc);

    return VIRTIO_NET_OK;
}

static int virtio_net_handle_mq(VirtIONet *n, uint8_t cmd,
                                struct iovec *iov, unsigned int iov_cnt)
{
    VirtIODevice *vdev = VIRTIO_DEVICE(n);
    struct virtio_net_ctrl_mq mq;
    size_t s;
    uint16_t queues;

    s = iov_to_buf(iov, iov_cnt, 0, &mq, sizeof(mq));
    if (s != sizeof(mq)) {
        return VIRTIO_NET_ERR;
    }

    if (cmd != VIRTIO_NET_CTRL_MQ_VQ_PAIRS_SET) {
        return VIRTIO_NET_ERR;
    }

    queues = lduw_p(&mq.virtqueue_pairs);

    if (queues < VIRTIO_NET_CTRL_MQ_VQ_PAIRS_MIN ||
        queues > VIRTIO_NET_CTRL_MQ_VQ_PAIRS_MAX ||
        queues > n->max_queues ||
        !n->multiqueue) {
        return VIRTIO_NET_ERR;
    }

    n->curr_queues = queues;
    /* stop the backend before changing the number of queues to avoid handling a
     * disabled queue */
    virtio_net_set_status(vdev, vdev->status);
    virtio_net_set_queues(n);

    return VIRTIO_NET_OK;
}
static void virtio_net_handle_ctrl(VirtIODevice *vdev, VirtQueue *vq)
{
    VirtIONet *n = VIRTIO_NET(vdev);
    struct virtio_net_ctrl_hdr ctrl;
    virtio_net_ctrl_ack status = VIRTIO_NET_ERR;
    VirtQueueElement elem;
    size_t s;
    struct iovec *iov;
    unsigned int iov_cnt;

    while (virtqueue_pop(vq, &elem)) {
        if (iov_size(elem.in_sg, elem.in_num) < sizeof(status) ||
            iov_size(elem.out_sg, elem.out_num) < sizeof(ctrl)) {
            error_report("virtio-net ctrl missing headers");
            exit(1);
        }

        iov = elem.out_sg;
        iov_cnt = elem.out_num;
        s = iov_to_buf(iov, iov_cnt, 0, &ctrl, sizeof(ctrl));
        iov_discard_front(&iov, &iov_cnt, sizeof(ctrl));
        if (s != sizeof(ctrl)) {
            status = VIRTIO_NET_ERR;
        } else if (ctrl.class == VIRTIO_NET_CTRL_RX) {
            status = virtio_net_handle_rx_mode(n, ctrl.cmd, iov, iov_cnt);
        } else if (ctrl.class == VIRTIO_NET_CTRL_MAC) {
            status = virtio_net_handle_mac(n, ctrl.cmd, iov, iov_cnt);
        } else if (ctrl.class == VIRTIO_NET_CTRL_VLAN) {
            status = virtio_net_handle_vlan_table(n, ctrl.cmd, iov, iov_cnt);
        } else if (ctrl.class == VIRTIO_NET_CTRL_MQ) {
            status = virtio_net_handle_mq(n, ctrl.cmd, iov, iov_cnt);
        } else if (ctrl.class == VIRTIO_NET_CTRL_GUEST_OFFLOADS) {
            status = virtio_net_handle_offloads(n, ctrl.cmd, iov, iov_cnt);
        }

        s = iov_from_buf(elem.in_sg, elem.in_num, 0, &status, sizeof(status));
        assert(s == sizeof(status));

        virtqueue_push(vq, &elem, sizeof(status));
        IFRATE(rate_ints += )virtio_notify(vdev, vq);
    }
}

/* RX */

static void virtio_net_handle_rx(VirtIODevice *vdev, VirtQueue *vq)
{
    VirtIONet *n = VIRTIO_NET(vdev);
    int queue_index = vq2q(virtio_get_queue_index(vq));

    qemu_flush_queued_packets(qemu_get_subqueue(n->nic, queue_index));
    IFRATE(rate_ntfy_rx++);
}

static int virtio_net_can_receive(NetClientState *nc)
{
    VirtIONet *n = qemu_get_nic_opaque(nc);
    VirtIODevice *vdev = VIRTIO_DEVICE(n);
    VirtIONetQueue *q = virtio_net_get_subqueue(nc);

    if (!vdev->vm_running) {
        return 0;
    }

    if (nc->queue_index >= n->curr_queues) {
        return 0;
    }

    if (!virtio_queue_ready(q->rx_vq) ||
        !(vdev->status & VIRTIO_CONFIG_S_DRIVER_OK)) {
        return 0;
    }

    return 1;
}

static int virtio_net_has_buffers(VirtIONetQueue *q, int bufsize)
{
    VirtIONet *n = q->n;
    if (virtio_queue_empty(q->rx_vq) ||
        (n->mergeable_rx_bufs &&
         !virtqueue_avail_bytes(q->rx_vq, bufsize, 0))) {
        virtio_queue_set_notification(q->rx_vq, 1);

        /* To avoid a race condition where the guest has made some buffers
         * available after the above check but before notification was
         * enabled, check for available buffers again.
         */
        if (virtio_queue_empty(q->rx_vq) ||
            (n->mergeable_rx_bufs &&
             !virtqueue_avail_bytes(q->rx_vq, bufsize, 0))) {
            return 0;
        }
    }

    virtio_queue_set_notification(q->rx_vq, 0);
    return 1;
}

/* dhclient uses AF_PACKET but doesn't pass auxdata to the kernel so
 * it never finds out that the packets don't have valid checksums.  This
 * causes dhclient to get upset.  Fedora's carried a patch for ages to
 * fix this with Xen but it hasn't appeared in an upstream release of
 * dhclient yet.
 *
 * To avoid breaking existing guests, we catch udp packets and add
 * checksums.  This is terrible but it's better than hacking the guest
 * kernels.
 *
 * N.B. if we introduce a zero-copy API, this operation is no longer free so
 * we should provide a mechanism to disable it to avoid polluting the host
 * cache.
 */
static void work_around_broken_dhclient(struct virtio_net_hdr *hdr,
                                        uint8_t *buf, size_t size)
{
    if ((hdr->flags & VIRTIO_NET_HDR_F_NEEDS_CSUM) && /* missing csum */
        (size > 27 && size < 1500) && /* normal sized MTU */
        (buf[12] == 0x08 && buf[13] == 0x00) && /* ethertype == IPv4 */
        (buf[23] == 17) && /* ip.protocol == UDP */
        (buf[34] == 0 && buf[35] == 67)) { /* udp.srcport == bootps */
        net_checksum_calculate(buf, size);
        hdr->flags &= ~VIRTIO_NET_HDR_F_NEEDS_CSUM;
    }
}

static void receive_header(VirtIONet *n, const struct iovec *iov, int iov_cnt,
                           const void *buf, size_t size)
{
    if (n->has_vnet_hdr) {
        /* FIXME this cast is evil */
        void *wbuf = (void *)buf;
        work_around_broken_dhclient(wbuf, wbuf + n->host_hdr_len,
                                    size - n->host_hdr_len);
        iov_from_buf(iov, iov_cnt, 0, buf, sizeof(struct virtio_net_hdr));
    } else {
        struct virtio_net_hdr hdr = {
            .flags = 0,
            .gso_type = VIRTIO_NET_HDR_GSO_NONE
        };
        iov_from_buf(iov, iov_cnt, 0, &hdr, sizeof hdr);
    }
}

static int receive_filter(VirtIONet *n, const uint8_t *buf, int size)
{
    static const uint8_t bcast[] = {0xff, 0xff, 0xff, 0xff, 0xff, 0xff};
    static const uint8_t vlan[] = {0x81, 0x00};
    uint8_t *ptr = (uint8_t *)buf;
    int i;

    if (n->promisc)
        return 1;

    ptr += n->host_hdr_len;

    if (!memcmp(&ptr[12], vlan, sizeof(vlan))) {
        int vid = be16_to_cpup((uint16_t *)(ptr + 14)) & 0xfff;
        if (!(n->vlans[vid >> 5] & (1U << (vid & 0x1f))))
            return 0;
    }

    if (ptr[0] & 1) { // multicast
        if (!memcmp(ptr, bcast, sizeof(bcast))) {
            return !n->nobcast;
        } else if (n->nomulti) {
            return 0;
        } else if (n->allmulti || n->mac_table.multi_overflow) {
            return 1;
        }

        for (i = n->mac_table.first_multi; i < n->mac_table.in_use; i++) {
            if (!memcmp(ptr, &n->mac_table.macs[i * ETH_ALEN], ETH_ALEN)) {
                return 1;
            }
        }
    } else { // unicast
        if (n->nouni) {
            return 0;
        } else if (n->alluni || n->mac_table.uni_overflow) {
            return 1;
        } else if (!memcmp(ptr, n->mac, ETH_ALEN)) {
            return 1;
        }

        for (i = 0; i < n->mac_table.first_multi; i++) {
            if (!memcmp(ptr, &n->mac_table.macs[i * ETH_ALEN], ETH_ALEN)) {
                return 1;
            }
        }
    }

    return 0;
}

static ssize_t virtio_net_receive(NetClientState *nc, const uint8_t *buf, size_t size)
{
    VirtIONet *n = qemu_get_nic_opaque(nc);
    VirtIONetQueue *q = virtio_net_get_subqueue(nc);
    VirtIODevice *vdev = VIRTIO_DEVICE(n);
    struct iovec mhdr_sg[VIRTQUEUE_MAX_SIZE];
    struct virtio_net_hdr_mrg_rxbuf mhdr;
    unsigned mhdr_cnt = 0;
    size_t offset, i, guest_offset;

    if (!virtio_net_can_receive(nc)) {
        return -1;
    }

    /* hdr_len refers to the header we supply to the guest */
    if (!virtio_net_has_buffers(q, size + n->guest_hdr_len - n->host_hdr_len)) {
        return 0;
    }

    if (!receive_filter(n, buf, size))
        return size;

    offset = i = 0;

    while (offset < size) {
        VirtQueueElement elem;
        int len, total;
        const struct iovec *sg = elem.in_sg;

        total = 0;

        if (virtqueue_pop(q->rx_vq, &elem) == 0) {
            if (i == 0)
                return -1;
            error_report("virtio-net unexpected empty queue: "
                    "i %zd mergeable %d offset %zd, size %zd, "
                    "guest hdr len %zd, host hdr len %zd guest features 0x%x",
                    i, n->mergeable_rx_bufs, offset, size,
                    n->guest_hdr_len, n->host_hdr_len, vdev->guest_features);
            exit(1);
        }

        if (elem.in_num < 1) {
            error_report("virtio-net receive queue contains no in buffers");
            exit(1);
        }

        if (i == 0) {
            assert(offset == 0);
            if (n->mergeable_rx_bufs) {
                mhdr_cnt = iov_copy(mhdr_sg, ARRAY_SIZE(mhdr_sg),
                                    sg, elem.in_num,
                                    offsetof(typeof(mhdr), num_buffers),
                                    sizeof(mhdr.num_buffers));
            }

            receive_header(n, sg, elem.in_num, buf, size);
            offset = n->host_hdr_len;
            total += n->guest_hdr_len;
            guest_offset = n->guest_hdr_len;
        } else {
            guest_offset = 0;
        }

        /* copy in packet.  ugh */
        len = iov_from_buf(sg, elem.in_num, guest_offset,
                           buf + offset, size - offset);
        total += len;
        offset += len;
        /* If buffers can't be merged, at this point we
         * must have consumed the complete packet.
         * Otherwise, drop it. */
        if (!n->mergeable_rx_bufs && offset < size) {
#if 0
            error_report("virtio-net truncated non-mergeable packet: "
                         "i %zd mergeable %d offset %zd, size %zd, "
                         "guest hdr len %zd, host hdr len %zd",
                         i, n->mergeable_rx_bufs,
                         offset, size, n->guest_hdr_len, n->host_hdr_len);
#endif
            return size;
        }

        /* signal other side */
        virtqueue_fill(q->rx_vq, &elem, total, i++);
    }

    if (mhdr_cnt) {
        stw_p(&mhdr.num_buffers, i);
        iov_from_buf(mhdr_sg, mhdr_cnt,
                     0,
                     &mhdr.num_buffers, sizeof mhdr.num_buffers);
    }

    virtqueue_flush(q->rx_vq, i);
    IFRATE(rate_ints += )virtio_notify(vdev, q->rx_vq);
    IFRATE(rate_rx++);
    IFRATE(rate_rxb += size);

    return size;
}

static int32_t virtio_net_flush_tx(VirtIONetQueue *q);

static void virtio_net_tx_complete(NetClientState *nc, ssize_t len)
{
    VirtIONet *n = qemu_get_nic_opaque(nc);
    VirtIONetQueue *q = virtio_net_get_subqueue(nc);
    VirtIODevice *vdev = VIRTIO_DEVICE(n);

    virtqueue_push(q->tx_vq, &q->async_tx.elem, 0);
    IFRATE(rate_ints += )virtio_notify(vdev, q->tx_vq);

    q->async_tx.elem.out_num = q->async_tx.len = 0;

    virtio_queue_set_notification(q->tx_vq, 1);
    virtio_net_flush_tx(q);
}

/* TX */
static int32_t virtio_net_flush_tx(VirtIONetQueue *q)
{
    VirtIONet *n = q->n;
    VirtIODevice *vdev = VIRTIO_DEVICE(n);
    VirtQueueElement elem;
    int32_t num_packets = 0;
    int queue_index = vq2q(virtio_get_queue_index(q->tx_vq));
    if (!(vdev->status & VIRTIO_CONFIG_S_DRIVER_OK)) {
        return num_packets;
    }

    assert(vdev->vm_running);

    if (q->async_tx.elem.out_num) {
        virtio_queue_set_notification(q->tx_vq, 0);
        return num_packets;
    }

    while (virtqueue_pop(q->tx_vq, &elem)) {
        ssize_t ret, len;
        unsigned int out_num = elem.out_num;
        struct iovec *out_sg = &elem.out_sg[0];
        struct iovec sg[VIRTQUEUE_MAX_SIZE];

        if (out_num < 1) {
            error_report("virtio-net header not in first element");
            exit(1);
        }

        /*
         * If host wants to see the guest header as is, we can
         * pass it on unchanged. Otherwise, copy just the parts
         * that host is interested in.
         */
        assert(n->host_hdr_len <= n->guest_hdr_len);
        if (n->host_hdr_len != n->guest_hdr_len) {
            unsigned sg_num = iov_copy(sg, ARRAY_SIZE(sg),
                                       out_sg, out_num,
                                       0, n->host_hdr_len);
            sg_num += iov_copy(sg + sg_num, ARRAY_SIZE(sg) - sg_num,
                             out_sg, out_num,
                             n->guest_hdr_len, -1);
            out_num = sg_num;
            out_sg = sg;
        }

        len = n->guest_hdr_len;

        ret = qemu_sendv_packet_async(qemu_get_subqueue(n->nic, queue_index),
                                      out_sg, out_num, virtio_net_tx_complete);
	IFRATE(rate_tx++);
	IFRATE(rate_txb += ret);

        if (ret == 0) {
            virtio_queue_set_notification(q->tx_vq, 0);
            q->async_tx.elem = elem;
            q->async_tx.len  = len;
            return -EBUSY;
        }

        len += ret;

        virtqueue_push(q->tx_vq, &elem, 0);
        virtio_notify(vdev, q->tx_vq);
        IFRATE(rate_ints += )virtio_notify(vdev, q->tx_vq);

        if (++num_packets >= n->tx_burst) {
            break;
        }
    }
    IFRATE(rate_tx_bh_len += num_packets);
    IFRATE(rate_tx_bh_count++);
    return num_packets;
}

static void virtio_net_handle_tx_timer(VirtIODevice *vdev, VirtQueue *vq)
{
    VirtIONet *n = VIRTIO_NET(vdev);
    VirtIONetQueue *q = &n->vqs[vq2q(virtio_get_queue_index(vq))];

    /* This happens when device was stopped but VCPU wasn't. */
    if (!vdev->vm_running) {
        q->tx_waiting = 1;
        return;
    }

    if (q->tx_waiting) {
        virtio_queue_set_notification(vq, 1);
        timer_del(q->tx_timer);
        q->tx_waiting = 0;
        virtio_net_flush_tx(q);
    } else {
        timer_mod(q->tx_timer,
                       qemu_clock_get_ns(QEMU_CLOCK_VIRTUAL) + n->tx_timeout);
        q->tx_waiting = 1;
        virtio_queue_set_notification(vq, 0);
    }
}

static void virtio_net_handle_tx_bh(VirtIODevice *vdev, VirtQueue *vq)
{
    VirtIONet *n = VIRTIO_NET(vdev);
    VirtIONetQueue *q = &n->vqs[vq2q(virtio_get_queue_index(vq))];

    IFRATE(rate_ntfy_tx++);
    if (unlikely(q->tx_waiting)) {
        return;
    }
    q->tx_waiting = 1;
    /* This happens when device was stopped but VCPU wasn't. */
    if (!vdev->vm_running) {
        return;
    }
    virtio_queue_set_notification(vq, 0);
    qemu_bh_schedule(q->tx_bh);
}

static void virtio_net_tx_timer(void *opaque)
{
    VirtIONetQueue *q = opaque;
    VirtIONet *n = q->n;
    VirtIODevice *vdev = VIRTIO_DEVICE(n);
    assert(vdev->vm_running);

    q->tx_waiting = 0;

    /* Just in case the driver is not ready on more */
    if (!(vdev->status & VIRTIO_CONFIG_S_DRIVER_OK)) {
        return;
    }

    virtio_queue_set_notification(q->tx_vq, 1);
    virtio_net_flush_tx(q);
}

static void virtio_net_tx_bh(void *opaque)
{
    VirtIONetQueue *q = opaque;
    VirtIONet *n = q->n;
    VirtIODevice *vdev = VIRTIO_DEVICE(n);
    int32_t ret;

    assert(vdev->vm_running);

    q->tx_waiting = 0;

    /* Just in case the driver is not ready on more */
    if (unlikely(!(vdev->status & VIRTIO_CONFIG_S_DRIVER_OK))) {
        return;
    }

    ret = virtio_net_flush_tx(q);
    if (ret == -EBUSY) {
        return; /* Notification re-enable handled by tx_complete */
    }

    /* If we flush a full burst of packets, assume there are
     * more coming and immediately reschedule */
    if (ret >= n->tx_burst) {
        qemu_bh_schedule(q->tx_bh);
        q->tx_waiting = 1;
        return;
    }

    /* If less than a full burst, re-enable notification and flush
     * anything that may have come in while we weren't looking.  If
     * we find something, assume the guest is still active and reschedule */
    virtio_queue_set_notification(q->tx_vq, 1);
    if (virtio_net_flush_tx(q) > 0) {
	IFRATE(rate_tx_bh_count--);
        virtio_queue_set_notification(q->tx_vq, 0);
        qemu_bh_schedule(q->tx_bh);
        q->tx_waiting = 1;
    }
}

static void virtio_net_set_multiqueue(VirtIONet *n, int multiqueue)
{
    VirtIODevice *vdev = VIRTIO_DEVICE(n);
    int i, max = multiqueue ? n->max_queues : 1;

    n->multiqueue = multiqueue;

    for (i = 2; i <= n->max_queues * 2 + 1; i++) {
        virtio_del_queue(vdev, i);
    }

    for (i = 1; i < max; i++) {
        n->vqs[i].rx_vq = virtio_add_queue(vdev, 256, virtio_net_handle_rx);
        if (n->vqs[i].tx_timer) {
            n->vqs[i].tx_vq =
                virtio_add_queue(vdev, 256, virtio_net_handle_tx_timer);
            n->vqs[i].tx_timer = timer_new_ns(QEMU_CLOCK_VIRTUAL,
                                                   virtio_net_tx_timer,
                                                   &n->vqs[i]);
        } else {
            n->vqs[i].tx_vq =
                virtio_add_queue(vdev, 256, virtio_net_handle_tx_bh);
            n->vqs[i].tx_bh = qemu_bh_new(virtio_net_tx_bh, &n->vqs[i]);
        }

        n->vqs[i].tx_waiting = 0;
        n->vqs[i].n = n;
    }

    /* Note: Minux Guests (version 3.2.1) use ctrl vq but don't ack
     * VIRTIO_NET_F_CTRL_VQ. Create ctrl vq unconditionally to avoid
     * breaking them.
     */
    n->ctrl_vq = virtio_add_queue(vdev, 64, virtio_net_handle_ctrl);

    virtio_net_set_queues(n);
}

static void virtio_net_save(QEMUFile *f, void *opaque)
{
    int i;
    VirtIONet *n = opaque;
    VirtIODevice *vdev = VIRTIO_DEVICE(n);

    /* At this point, backend must be stopped, otherwise
     * it might keep writing to memory. */
    assert(!n->vhost_started);
    virtio_save(vdev, f);

    qemu_put_buffer(f, n->mac, ETH_ALEN);
    qemu_put_be32(f, n->vqs[0].tx_waiting);
    qemu_put_be32(f, n->mergeable_rx_bufs);
    qemu_put_be16(f, n->status);
    qemu_put_byte(f, n->promisc);
    qemu_put_byte(f, n->allmulti);
    qemu_put_be32(f, n->mac_table.in_use);
    qemu_put_buffer(f, n->mac_table.macs, n->mac_table.in_use * ETH_ALEN);
    qemu_put_buffer(f, (uint8_t *)n->vlans, MAX_VLAN >> 3);
    qemu_put_be32(f, n->has_vnet_hdr);
    qemu_put_byte(f, n->mac_table.multi_overflow);
    qemu_put_byte(f, n->mac_table.uni_overflow);
    qemu_put_byte(f, n->alluni);
    qemu_put_byte(f, n->nomulti);
    qemu_put_byte(f, n->nouni);
    qemu_put_byte(f, n->nobcast);
    qemu_put_byte(f, n->has_ufo);
    if (n->max_queues > 1) {
        qemu_put_be16(f, n->max_queues);
        qemu_put_be16(f, n->curr_queues);
        for (i = 1; i < n->curr_queues; i++) {
            qemu_put_be32(f, n->vqs[i].tx_waiting);
        }
    }

    if ((1 << VIRTIO_NET_F_CTRL_GUEST_OFFLOADS) & vdev->guest_features) {
        qemu_put_be64(f, n->curr_guest_offloads);
    }
}

static int virtio_net_load(QEMUFile *f, void *opaque, int version_id)
{
    VirtIONet *n = opaque;
    VirtIODevice *vdev = VIRTIO_DEVICE(n);
    int ret, i, link_down;

    if (version_id < 2 || version_id > VIRTIO_NET_VM_VERSION)
        return -EINVAL;

    ret = virtio_load(vdev, f);
    if (ret) {
        return ret;
    }

    qemu_get_buffer(f, n->mac, ETH_ALEN);
    n->vqs[0].tx_waiting = qemu_get_be32(f);

    virtio_net_set_mrg_rx_bufs(n, qemu_get_be32(f));

    if (version_id >= 3)
        n->status = qemu_get_be16(f);

    if (version_id >= 4) {
        if (version_id < 8) {
            n->promisc = qemu_get_be32(f);
            n->allmulti = qemu_get_be32(f);
        } else {
            n->promisc = qemu_get_byte(f);
            n->allmulti = qemu_get_byte(f);
        }
    }

    if (version_id >= 5) {
        n->mac_table.in_use = qemu_get_be32(f);
        /* MAC_TABLE_ENTRIES may be different from the saved image */
        if (n->mac_table.in_use <= MAC_TABLE_ENTRIES) {
            qemu_get_buffer(f, n->mac_table.macs,
                            n->mac_table.in_use * ETH_ALEN);
        } else if (n->mac_table.in_use) {
            uint8_t *buf = g_malloc0(n->mac_table.in_use);
            qemu_get_buffer(f, buf, n->mac_table.in_use * ETH_ALEN);
            g_free(buf);
            n->mac_table.multi_overflow = n->mac_table.uni_overflow = 1;
            n->mac_table.in_use = 0;
        }
    }
 
    if (version_id >= 6)
        qemu_get_buffer(f, (uint8_t *)n->vlans, MAX_VLAN >> 3);

    if (version_id >= 7) {
        if (qemu_get_be32(f) && !peer_has_vnet_hdr(n)) {
            error_report("virtio-net: saved image requires vnet_hdr=on");
            return -1;
        }
    }

    if (version_id >= 9) {
        n->mac_table.multi_overflow = qemu_get_byte(f);
        n->mac_table.uni_overflow = qemu_get_byte(f);
    }

    if (version_id >= 10) {
        n->alluni = qemu_get_byte(f);
        n->nomulti = qemu_get_byte(f);
        n->nouni = qemu_get_byte(f);
        n->nobcast = qemu_get_byte(f);
    }

    if (version_id >= 11) {
        if (qemu_get_byte(f) && !peer_has_ufo(n)) {
            error_report("virtio-net: saved image requires TUN_F_UFO support");
            return -1;
        }
    }

    if (n->max_queues > 1) {
        if (n->max_queues != qemu_get_be16(f)) {
            error_report("virtio-net: different max_queues ");
            return -1;
        }

        n->curr_queues = qemu_get_be16(f);
        for (i = 1; i < n->curr_queues; i++) {
            n->vqs[i].tx_waiting = qemu_get_be32(f);
        }
    }

    if ((1 << VIRTIO_NET_F_CTRL_GUEST_OFFLOADS) & vdev->guest_features) {
        n->curr_guest_offloads = qemu_get_be64(f);
    } else {
        n->curr_guest_offloads = virtio_net_supported_guest_offloads(n);
    }

    if (peer_has_vnet_hdr(n)) {
        virtio_net_apply_guest_offloads(n);
    }

    virtio_net_set_queues(n);

    /* Find the first multicast entry in the saved MAC filter */
    for (i = 0; i < n->mac_table.in_use; i++) {
        if (n->mac_table.macs[i * ETH_ALEN] & 1) {
            break;
        }
    }
    n->mac_table.first_multi = i;

    /* nc.link_down can't be migrated, so infer link_down according
     * to link status bit in n->status */
    link_down = (n->status & VIRTIO_NET_S_LINK_UP) == 0;
    for (i = 0; i < n->max_queues; i++) {
        qemu_get_subqueue(n->nic, i)->link_down = link_down;
    }

    return 0;
}

static void virtio_net_cleanup(NetClientState *nc)
{
    VirtIONet *n = qemu_get_nic_opaque(nc);

    n->nic = NULL;
}

static NetClientInfo net_virtio_info = {
    .type = NET_CLIENT_OPTIONS_KIND_NIC,
    .size = sizeof(NICState),
    .can_receive = virtio_net_can_receive,
    .receive = virtio_net_receive,
    .cleanup = virtio_net_cleanup,
    .link_status_changed = virtio_net_set_link_status,
    .query_rx_filter = virtio_net_query_rxfilter,
};

static bool virtio_net_guest_notifier_pending(VirtIODevice *vdev, int idx)
{
    VirtIONet *n = VIRTIO_NET(vdev);
    NetClientState *nc = qemu_get_subqueue(n->nic, vq2q(idx));
    assert(n->vhost_started);
    return vhost_net_virtqueue_pending(qemu_peer_get_vhost_net(nc), idx);
}

static void virtio_net_guest_notifier_mask(VirtIODevice *vdev, int idx,
                                           bool mask)
{
    VirtIONet *n = VIRTIO_NET(vdev);
    NetClientState *nc = qemu_get_subqueue(n->nic, vq2q(idx));
    assert(n->vhost_started);
    vhost_net_virtqueue_mask(qemu_peer_get_vhost_net(nc),
                             vdev, idx, mask);
}

void virtio_net_set_config_size(VirtIONet *n, uint32_t host_features)
{
    int i, config_size = 0;
    host_features |= (1 << VIRTIO_NET_F_MAC);
    for (i = 0; feature_sizes[i].flags != 0; i++) {
        if (host_features & feature_sizes[i].flags) {
            config_size = MAX(feature_sizes[i].end, config_size);
        }
    }
    n->config_size = config_size;
}

void virtio_net_set_netclient_name(VirtIONet *n, const char *name,
                                   const char *type)
{
    /*
     * The name can be NULL, the netclient name will be type.x.
     */
    assert(type != NULL);

    if (n->netclient_name) {
        g_free(n->netclient_name);
        n->netclient_name = NULL;
    }
    if (n->netclient_type) {
        g_free(n->netclient_type);
        n->netclient_type = NULL;
    }

    if (name != NULL) {
        n->netclient_name = g_strdup(name);
    }
    n->netclient_type = g_strdup(type);
}

static void virtio_net_device_realize(DeviceState *dev, Error **errp)
{
    VirtIODevice *vdev = VIRTIO_DEVICE(dev);
    VirtIONet *n = VIRTIO_NET(dev);
    NetClientState *nc;
    int i;

    virtio_init(vdev, "virtio-net", VIRTIO_ID_NET, n->config_size);

    n->max_queues = MAX(n->nic_conf.queues, 1);
    n->vqs = g_malloc0(sizeof(VirtIONetQueue) * n->max_queues);
    n->vqs[0].rx_vq = virtio_add_queue(vdev, 256, virtio_net_handle_rx);
    n->curr_queues = 1;
    n->vqs[0].n = n;
    n->tx_timeout = n->net_conf.txtimer;

    if (n->net_conf.tx && strcmp(n->net_conf.tx, "timer")
                       && strcmp(n->net_conf.tx, "bh")) {
        error_report("virtio-net: "
                     "Unknown option tx=%s, valid options: \"timer\" \"bh\"",
                     n->net_conf.tx);
        error_report("Defaulting to \"bh\"");
    }

    if (n->net_conf.tx && !strcmp(n->net_conf.tx, "timer")) {
        n->vqs[0].tx_vq = virtio_add_queue(vdev, 256,
                                           virtio_net_handle_tx_timer);
        n->vqs[0].tx_timer = timer_new_ns(QEMU_CLOCK_VIRTUAL, virtio_net_tx_timer,
                                               &n->vqs[0]);
    } else {
        n->vqs[0].tx_vq = virtio_add_queue(vdev, 256,
                                           virtio_net_handle_tx_bh);
        n->vqs[0].tx_bh = qemu_bh_new(virtio_net_tx_bh, &n->vqs[0]);
    }
    n->ctrl_vq = virtio_add_queue(vdev, 64, virtio_net_handle_ctrl);
    qemu_macaddr_default_if_unset(&n->nic_conf.macaddr);
    memcpy(&n->mac[0], &n->nic_conf.macaddr, sizeof(n->mac));
    n->status = VIRTIO_NET_S_LINK_UP;

    if (n->netclient_type) {
        /*
         * Happen when virtio_net_set_netclient_name has been called.
         */
        n->nic = qemu_new_nic(&net_virtio_info, &n->nic_conf,
                              n->netclient_type, n->netclient_name, n);
    } else {
        n->nic = qemu_new_nic(&net_virtio_info, &n->nic_conf,
                              object_get_typename(OBJECT(dev)), dev->id, n);
    }

    peer_test_vnet_hdr(n);
    if (peer_has_vnet_hdr(n)) {
        for (i = 0; i < n->max_queues; i++) {
            qemu_peer_using_vnet_hdr(qemu_get_subqueue(n->nic, i), true);
        }
        n->host_hdr_len = sizeof(struct virtio_net_hdr);
    } else {
        n->host_hdr_len = 0;
    }

    qemu_format_nic_info_str(qemu_get_queue(n->nic), n->nic_conf.macaddr.a);

    n->vqs[0].tx_waiting = 0;
    n->tx_burst = n->net_conf.txburst;
    virtio_net_set_mrg_rx_bufs(n, 0);
    n->promisc = 1; /* for compatibility */

    n->mac_table.macs = g_malloc0(MAC_TABLE_ENTRIES * ETH_ALEN);

    n->vlans = g_malloc0(MAX_VLAN >> 3);

    nc = qemu_get_queue(n->nic);
    nc->rxfilter_notify_enabled = 1;

    n->qdev = dev;
    register_savevm(dev, "virtio-net", -1, VIRTIO_NET_VM_VERSION,
                    virtio_net_save, virtio_net_load, n);

<<<<<<< HEAD
    add_boot_device_path(n->nic_conf.bootindex, qdev, "/ethernet-phy@0");
    IFRATE(n->rate_timer = qemu_new_timer_ms(vm_clock, &rate_callback, n));
    return 0;
=======
    add_boot_device_path(n->nic_conf.bootindex, dev, "/ethernet-phy@0");
>>>>>>> 1cf892ca
}

static void virtio_net_device_unrealize(DeviceState *dev, Error **errp)
{
    VirtIODevice *vdev = VIRTIO_DEVICE(dev);
    VirtIONet *n = VIRTIO_NET(dev);
    int i;

    /* This will stop vhost backend if appropriate. */
    virtio_net_set_status(vdev, 0);

    unregister_savevm(dev, "virtio-net", n);

    if (n->netclient_name) {
        g_free(n->netclient_name);
        n->netclient_name = NULL;
    }
    if (n->netclient_type) {
        g_free(n->netclient_type);
        n->netclient_type = NULL;
    }

    g_free(n->mac_table.macs);
    g_free(n->vlans);

    for (i = 0; i < n->max_queues; i++) {
        VirtIONetQueue *q = &n->vqs[i];
        NetClientState *nc = qemu_get_subqueue(n->nic, i);

        qemu_purge_queued_packets(nc);

        if (q->tx_timer) {
            timer_del(q->tx_timer);
            timer_free(q->tx_timer);
        } else if (q->tx_bh) {
            qemu_bh_delete(q->tx_bh);
        }
    }

    IFRATE(qemu_del_timer(n->rate_timer));
    IFRATE(qemu_free_timer(n->rate_timer));

    g_free(n->vqs);
    qemu_del_nic(n->nic);
    virtio_cleanup(vdev);
}

static void virtio_net_instance_init(Object *obj)
{
    VirtIONet *n = VIRTIO_NET(obj);

    /*
     * The default config_size is sizeof(struct virtio_net_config).
     * Can be overriden with virtio_net_set_config_size.
     */
    n->config_size = sizeof(struct virtio_net_config);
}

static Property virtio_net_properties[] = {
    DEFINE_NIC_PROPERTIES(VirtIONet, nic_conf),
    DEFINE_PROP_UINT32("x-txtimer", VirtIONet, net_conf.txtimer,
                                               TX_TIMER_INTERVAL),
    DEFINE_PROP_INT32("x-txburst", VirtIONet, net_conf.txburst, TX_BURST),
    DEFINE_PROP_STRING("tx", VirtIONet, net_conf.tx),
    DEFINE_PROP_END_OF_LIST(),
};

static void virtio_net_class_init(ObjectClass *klass, void *data)
{
    DeviceClass *dc = DEVICE_CLASS(klass);
    VirtioDeviceClass *vdc = VIRTIO_DEVICE_CLASS(klass);

    dc->props = virtio_net_properties;
    set_bit(DEVICE_CATEGORY_NETWORK, dc->categories);
    vdc->realize = virtio_net_device_realize;
    vdc->unrealize = virtio_net_device_unrealize;
    vdc->get_config = virtio_net_get_config;
    vdc->set_config = virtio_net_set_config;
    vdc->get_features = virtio_net_get_features;
    vdc->set_features = virtio_net_set_features;
    vdc->bad_features = virtio_net_bad_features;
    vdc->reset = virtio_net_reset;
    vdc->set_status = virtio_net_set_status;
    vdc->guest_notifier_mask = virtio_net_guest_notifier_mask;
    vdc->guest_notifier_pending = virtio_net_guest_notifier_pending;
}

static const TypeInfo virtio_net_info = {
    .name = TYPE_VIRTIO_NET,
    .parent = TYPE_VIRTIO_DEVICE,
    .instance_size = sizeof(VirtIONet),
    .instance_init = virtio_net_instance_init,
    .class_init = virtio_net_class_init,
};

static void virtio_register_types(void)
{
    type_register_static(&virtio_net_info);
}

type_init(virtio_register_types)<|MERGE_RESOLUTION|>--- conflicted
+++ resolved
@@ -1626,13 +1626,8 @@
     register_savevm(dev, "virtio-net", -1, VIRTIO_NET_VM_VERSION,
                     virtio_net_save, virtio_net_load, n);
 
-<<<<<<< HEAD
-    add_boot_device_path(n->nic_conf.bootindex, qdev, "/ethernet-phy@0");
+    add_boot_device_path(n->nic_conf.bootindex, dev, "/ethernet-phy@0");
     IFRATE(n->rate_timer = qemu_new_timer_ms(vm_clock, &rate_callback, n));
-    return 0;
-=======
-    add_boot_device_path(n->nic_conf.bootindex, dev, "/ethernet-phy@0");
->>>>>>> 1cf892ca
 }
 
 static void virtio_net_device_unrealize(DeviceState *dev, Error **errp)
