/*
 * vhost-net support
 *
 * Copyright Red Hat, Inc. 2010
 *
 * Authors:
 *  Michael S. Tsirkin <mst@redhat.com>
 *
 * This work is licensed under the terms of the GNU GPL, version 2.  See
 * the COPYING file in the top-level directory.
 *
 * Contributions after 2012-01-13 are licensed under the terms of the
 * GNU GPL, version 2 or (at your option) any later version.
 */

#include "net/net.h"
#include "net/tap.h"
#include "net/vhost-user.h"

#include "hw/virtio/virtio-net.h"
#include "net/vhost_net.h"
#include "qemu/error-report.h"

#include "config.h"

#ifdef CONFIG_VHOST_NET
#include <linux/vhost.h>
#include <sys/socket.h>
#include <linux/kvm.h>
#include <fcntl.h>
#include <linux/virtio_ring.h>
#include <netpacket/packet.h>
#include <net/ethernet.h>
#include <net/if.h>
#include <netinet/in.h>

#include <stdio.h>

#include "hw/virtio/vhost.h"
#include "hw/virtio/virtio-bus.h"

struct vhost_net {
    struct vhost_dev dev;
    struct vhost_virtqueue vqs[2];
    int backend;
    NetClientState *nc;
};

/* Features supported by host kernel. */
static const int kernel_feature_bits[] = {
    VIRTIO_F_NOTIFY_ON_EMPTY,
    VIRTIO_RING_F_INDIRECT_DESC,
    VIRTIO_RING_F_EVENT_IDX,
    VIRTIO_NET_F_MRG_RXBUF,
    VHOST_INVALID_FEATURE_BIT
};

/* Features supported by others. */
const int user_feature_bits[] = {
    VIRTIO_F_NOTIFY_ON_EMPTY,
    VIRTIO_RING_F_INDIRECT_DESC,
    VIRTIO_RING_F_EVENT_IDX,

    VIRTIO_F_ANY_LAYOUT,
    VIRTIO_NET_F_CSUM,
    VIRTIO_NET_F_GUEST_CSUM,
    VIRTIO_NET_F_GSO,
    VIRTIO_NET_F_GUEST_TSO4,
    VIRTIO_NET_F_GUEST_TSO6,
    VIRTIO_NET_F_GUEST_ECN,
    VIRTIO_NET_F_GUEST_UFO,
    VIRTIO_NET_F_HOST_TSO4,
    VIRTIO_NET_F_HOST_TSO6,
    VIRTIO_NET_F_HOST_ECN,
    VIRTIO_NET_F_HOST_UFO,
    VIRTIO_NET_F_MRG_RXBUF,
    VIRTIO_NET_F_STATUS,
    VIRTIO_NET_F_CTRL_VQ,
    VIRTIO_NET_F_CTRL_RX,
    VIRTIO_NET_F_CTRL_VLAN,
    VIRTIO_NET_F_CTRL_RX_EXTRA,
    VIRTIO_NET_F_CTRL_MAC_ADDR,
    VIRTIO_NET_F_CTRL_GUEST_OFFLOADS,

    VIRTIO_NET_F_MQ,

    VHOST_INVALID_FEATURE_BIT
};

static const int *vhost_net_get_feature_bits(struct vhost_net *net)
{
    const int *feature_bits = 0;

    switch (net->nc->info->type) {
    case NET_CLIENT_OPTIONS_KIND_TAP:
        feature_bits = kernel_feature_bits;
        break;
    case NET_CLIENT_OPTIONS_KIND_VHOST_USER:
        feature_bits = user_feature_bits;
        break;
    default:
        error_report("Feature bits not defined for this type: %d",
                net->nc->info->type);
        break;
    }

    return feature_bits;
}

unsigned vhost_net_get_features(struct vhost_net *net, unsigned features)
{
    return vhost_get_features(&net->dev, vhost_net_get_feature_bits(net),
            features);
}

void vhost_net_ack_features(struct vhost_net *net, unsigned features)
{
    vhost_ack_features(&net->dev, vhost_net_get_feature_bits(net), features);
}

static int vhost_net_get_fd(NetClientState *backend)
{
    int ret = backend->info->get_fd(backend);

    if (ret == -1) {
        fprintf(stderr, "vhost-net requires tap or netmap backend\n");
        return -EBADFD;
    }

    return ret;
}

struct vhost_net *vhost_net_init(VhostNetOptions *options)
{
    int r;
    bool backend_kernel = options->backend_type == VHOST_BACKEND_TYPE_KERNEL;
    struct vhost_net *net = g_malloc(sizeof *net);

    if (!options->net_backend) {
        fprintf(stderr, "vhost-net requires net backend to be setup\n");
        goto fail;
    }

    if (backend_kernel) {
        r = vhost_net_get_fd(options->net_backend);
        if (r < 0) {
            goto fail;
        }
        net->dev.backend_features = qemu_has_vnet_hdr(options->net_backend)
            ? 0 : (1 << VHOST_NET_F_VIRTIO_NET_HDR);
        net->backend = r;
    } else {
        net->dev.backend_features = 0;
        net->backend = -1;
    }
    net->nc = options->net_backend;

    net->dev.nvqs = 2;
    net->dev.vqs = net->vqs;

    r = vhost_dev_init(&net->dev, options->opaque,
                       options->backend_type, options->force);
    if (r < 0) {
        goto fail;
    }
    if (!qemu_has_vnet_hdr_len(options->net_backend,
                               sizeof(struct virtio_net_hdr_mrg_rxbuf))) {
        net->dev.features &= ~(1 << VIRTIO_NET_F_MRG_RXBUF);
    }
    if (backend_kernel) {
        if (~net->dev.features & net->dev.backend_features) {
            fprintf(stderr, "vhost lacks feature mask %" PRIu64
                   " for backend\n",
                   (uint64_t)(~net->dev.features & net->dev.backend_features));
            vhost_dev_cleanup(&net->dev);
            goto fail;
        }
    }
    /* Set sane init value. Override when guest acks. */
    vhost_net_ack_features(net, 0);
    return net;
fail:
    g_free(net);
    return NULL;
}

bool vhost_net_query(VHostNetState *net, VirtIODevice *dev)
{
    return vhost_dev_query(&net->dev, dev);
}

static int vhost_net_start_one(struct vhost_net *net,
                               VirtIODevice *dev,
                               int vq_index)
{
    struct vhost_vring_file file = { };
    int r;

    if (net->dev.started) {
        return 0;
    }

    net->dev.nvqs = 2;
    net->dev.vqs = net->vqs;
    net->dev.vq_index = vq_index;

    r = vhost_dev_enable_notifiers(&net->dev, dev);
    if (r < 0) {
        goto fail_notifiers;
    }

    r = vhost_dev_start(&net->dev, dev);
    if (r < 0) {
        goto fail_start;
    }

    if (net->nc->info->poll) {
        net->nc->info->poll(net->nc, false);
    }

    if (net->nc->info->type == NET_CLIENT_OPTIONS_KIND_TAP) {
        qemu_set_fd_handler(net->backend, NULL, NULL, NULL);
        file.fd = net->backend;
        for (file.index = 0; file.index < net->dev.nvqs; ++file.index) {
            const VhostOps *vhost_ops = net->dev.vhost_ops;
            r = vhost_ops->vhost_call(&net->dev, VHOST_NET_SET_BACKEND,
                                      &file);
            if (r < 0) {
                r = -errno;
                goto fail;
            }
        }
    }
    return 0;
fail:
    file.fd = -1;
    if (net->nc->info->type == NET_CLIENT_OPTIONS_KIND_TAP) {
        while (file.index-- > 0) {
            const VhostOps *vhost_ops = net->dev.vhost_ops;
            int r = vhost_ops->vhost_call(&net->dev, VHOST_NET_SET_BACKEND,
                                          &file);
            assert(r >= 0);
        }
    }
    if (net->nc->info->poll) {
        net->nc->info->poll(net->nc, true);
    }
    vhost_dev_stop(&net->dev, dev);
fail_start:
    vhost_dev_disable_notifiers(&net->dev, dev);
fail_notifiers:
    return r;
}

static void vhost_net_stop_one(struct vhost_net *net,
                               VirtIODevice *dev)
{
    struct vhost_vring_file file = { .fd = -1 };

    if (!net->dev.started) {
        return;
    }

    if (net->nc->info->type == NET_CLIENT_OPTIONS_KIND_TAP) {
        for (file.index = 0; file.index < net->dev.nvqs; ++file.index) {
            const VhostOps *vhost_ops = net->dev.vhost_ops;
            int r = vhost_ops->vhost_call(&net->dev, VHOST_NET_SET_BACKEND,
                                          &file);
            assert(r >= 0);
        }
    }
    if (net->nc->info->poll) {
        net->nc->info->poll(net->nc, true);
    }
    vhost_dev_stop(&net->dev, dev);
    vhost_dev_disable_notifiers(&net->dev, dev);
}

static bool vhost_net_device_endian_ok(VirtIODevice *vdev)
{
#ifdef TARGET_IS_BIENDIAN
#ifdef HOST_WORDS_BIGENDIAN
    return virtio_is_big_endian(vdev);
#else
    return !virtio_is_big_endian(vdev);
#endif
#else
    return true;
#endif
}

int vhost_net_start(VirtIODevice *dev, NetClientState *ncs,
                    int total_queues)
{
    BusState *qbus = BUS(qdev_get_parent_bus(DEVICE(dev)));
    VirtioBusState *vbus = VIRTIO_BUS(qbus);
    VirtioBusClass *k = VIRTIO_BUS_GET_CLASS(vbus);
    int r, i = 0;

    if (!vhost_net_device_endian_ok(dev)) {
        error_report("vhost-net does not support cross-endian");
        r = -ENOSYS;
        goto err;
    }

    if (!k->set_guest_notifiers) {
        error_report("binding does not support guest notifiers");
        r = -ENOSYS;
        goto err;
    }

    for (i = 0; i < total_queues; i++) {
<<<<<<< HEAD
        r = vhost_net_start_one(ncs[i].peer->info->get_vhost_net(ncs[i].peer), dev, i * 2);
=======
        r = vhost_net_start_one(get_vhost_net(ncs[i].peer), dev, i * 2);
>>>>>>> c7980580

        if (r < 0) {
            goto err;
        }
    }

    r = k->set_guest_notifiers(qbus->parent, total_queues * 2, true);
    if (r < 0) {
        error_report("Error binding guest notifier: %d", -r);
        goto err;
    }

    return 0;

err:
    while (--i >= 0) {
<<<<<<< HEAD
        vhost_net_stop_one(ncs[i].peer->info->get_vhost_net(ncs[i].peer), dev);
=======
        vhost_net_stop_one(get_vhost_net(ncs[i].peer), dev);
>>>>>>> c7980580
    }
    return r;
}

void vhost_net_stop(VirtIODevice *dev, NetClientState *ncs,
                    int total_queues)
{
    BusState *qbus = BUS(qdev_get_parent_bus(DEVICE(dev)));
    VirtioBusState *vbus = VIRTIO_BUS(qbus);
    VirtioBusClass *k = VIRTIO_BUS_GET_CLASS(vbus);
    int i, r;

    r = k->set_guest_notifiers(qbus->parent, total_queues * 2, false);
    if (r < 0) {
        fprintf(stderr, "vhost guest notifier cleanup failed: %d\n", r);
        fflush(stderr);
    }
    assert(r >= 0);

    for (i = 0; i < total_queues; i++) {
<<<<<<< HEAD
        vhost_net_stop_one(ncs[i].peer->info->get_vhost_net(ncs[i].peer), dev);
=======
        vhost_net_stop_one(get_vhost_net(ncs[i].peer), dev);
>>>>>>> c7980580
    }
}

void vhost_net_cleanup(struct vhost_net *net)
{
    vhost_dev_cleanup(&net->dev);
    g_free(net);
}

bool vhost_net_virtqueue_pending(VHostNetState *net, int idx)
{
    return vhost_virtqueue_pending(&net->dev, idx);
}

void vhost_net_virtqueue_mask(VHostNetState *net, VirtIODevice *dev,
                              int idx, bool mask)
{
    vhost_virtqueue_mask(&net->dev, dev, idx, mask);
}

VHostNetState *get_vhost_net(NetClientState *nc)
{
    VHostNetState *vhost_net = 0;

    if (!nc) {
        return 0;
    }

    switch (nc->info->type) {
    case NET_CLIENT_OPTIONS_KIND_TAP:
        vhost_net = tap_get_vhost_net(nc);
        break;
    case NET_CLIENT_OPTIONS_KIND_VHOST_USER:
        vhost_net = vhost_user_get_vhost_net(nc);
        break;
    default:
        break;
    }

    return vhost_net;
}
#else
struct vhost_net *vhost_net_init(VhostNetOptions *options)
{
    error_report("vhost-net support is not compiled in");
    return NULL;
}

bool vhost_net_query(VHostNetState *net, VirtIODevice *dev)
{
    return false;
}

int vhost_net_start(VirtIODevice *dev,
                    NetClientState *ncs,
                    int total_queues)
{
    return -ENOSYS;
}
void vhost_net_stop(VirtIODevice *dev,
                    NetClientState *ncs,
                    int total_queues)
{
}

void vhost_net_cleanup(struct vhost_net *net)
{
}

unsigned vhost_net_get_features(struct vhost_net *net, unsigned features)
{
    return features;
}
void vhost_net_ack_features(struct vhost_net *net, unsigned features)
{
}

bool vhost_net_virtqueue_pending(VHostNetState *net, int idx)
{
    return false;
}

void vhost_net_virtqueue_mask(VHostNetState *net, VirtIODevice *dev,
                              int idx, bool mask)
{
}

VHostNetState *get_vhost_net(NetClientState *nc)
{
    return 0;
}
#endif<|MERGE_RESOLUTION|>--- conflicted
+++ resolved
@@ -310,11 +310,7 @@
     }
 
     for (i = 0; i < total_queues; i++) {
-<<<<<<< HEAD
-        r = vhost_net_start_one(ncs[i].peer->info->get_vhost_net(ncs[i].peer), dev, i * 2);
-=======
         r = vhost_net_start_one(get_vhost_net(ncs[i].peer), dev, i * 2);
->>>>>>> c7980580
 
         if (r < 0) {
             goto err;
@@ -331,11 +327,7 @@
 
 err:
     while (--i >= 0) {
-<<<<<<< HEAD
-        vhost_net_stop_one(ncs[i].peer->info->get_vhost_net(ncs[i].peer), dev);
-=======
         vhost_net_stop_one(get_vhost_net(ncs[i].peer), dev);
->>>>>>> c7980580
     }
     return r;
 }
@@ -356,11 +348,7 @@
     assert(r >= 0);
 
     for (i = 0; i < total_queues; i++) {
-<<<<<<< HEAD
-        vhost_net_stop_one(ncs[i].peer->info->get_vhost_net(ncs[i].peer), dev);
-=======
         vhost_net_stop_one(get_vhost_net(ncs[i].peer), dev);
->>>>>>> c7980580
     }
 }
 
@@ -383,24 +371,11 @@
 
 VHostNetState *get_vhost_net(NetClientState *nc)
 {
-    VHostNetState *vhost_net = 0;
-
-    if (!nc) {
+    if (!nc || !nc->info->get_vhost_net) {
         return 0;
     }
 
-    switch (nc->info->type) {
-    case NET_CLIENT_OPTIONS_KIND_TAP:
-        vhost_net = tap_get_vhost_net(nc);
-        break;
-    case NET_CLIENT_OPTIONS_KIND_VHOST_USER:
-        vhost_net = vhost_user_get_vhost_net(nc);
-        break;
-    default:
-        break;
-    }
-
-    return vhost_net;
+    return nc->info->get_vhost_net(nc);
 }
 #else
 struct vhost_net *vhost_net_init(VhostNetOptions *options)
