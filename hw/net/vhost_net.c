--- conflicted
+++ resolved
@@ -107,11 +107,7 @@
         goto fail;
     }
     net->nc = backend;
-<<<<<<< HEAD
-    net->dev.backend_features = backend->info->has_vnet_hdr(backend) ? 0 :
-=======
     net->dev.backend_features = qemu_has_vnet_hdr(backend) ? 0 :
->>>>>>> 3a87f8b6
         (1 << VHOST_NET_F_VIRTIO_NET_HDR);
     net->backend = r;
 
@@ -122,13 +118,8 @@
     if (r < 0) {
         goto fail;
     }
-<<<<<<< HEAD
-    if (!backend->info->has_vnet_hdr_len(backend,
-                              sizeof(struct virtio_net_hdr_mrg_rxbuf))) {
-=======
     if (!qemu_has_vnet_hdr_len(backend,
                                sizeof(struct virtio_net_hdr_mrg_rxbuf))) {
->>>>>>> 3a87f8b6
         net->dev.features &= ~(1 << VIRTIO_NET_F_MRG_RXBUF);
     }
     if (~net->dev.features & net->dev.backend_features) {
