--- conflicted
+++ resolved
@@ -90,17 +90,15 @@
 
 #define IOPORT_SIZE       0x40
 #define PNPMMIO_SIZE      0x20000
-#ifdef CONFIG_E1000_PARAVIRT
-#define MIN_BUF_SIZE	  (60 + sizeof(struct virtio_net_hdr))
-#else
 #define MIN_BUF_SIZE      60 /* Min. octets in an ethernet frame sans FCS */
-#endif
 
 
 /* this is the size past which hardware will drop packets when setting LPE=0 */
 #define MAXIMUM_ETHERNET_VLAN_SIZE 1522
 /* this is the size past which hardware will drop packets when setting LPE=1 */
 #define MAXIMUM_ETHERNET_LPE_SIZE 16384
+
+#define MAXIMUM_ETHERNET_HDR_LEN (14+4)
 
 /*
  * HW models:
@@ -202,12 +200,6 @@
 #define E1000_FLAG_MIT (1 << E1000_FLAG_MIT_BIT)
     uint32_t compat_flags;
 
-    QEMUTimer *mit_timer;      /* handle for the timer           */
-    bool mit_timer_on;         /* mitigation timer active        */
-    bool mit_irq_level;        /* track the interrupt pin level  */
-    bool mit_on;               /* mitigation enable              */
-    uint32_t mit_ide;          /* old tx mitigation TXD_CMD_IDE  */
-
     uint32_t rxbufs;
 #ifdef CONFIG_E1000_PARAVIRT
     /* used for map ring */
@@ -250,8 +242,19 @@
 
 #define TYPE_E1000 "e1000"
 
+#ifdef CONFIG_E1000_PARAVIRT
+#define TYPE_E1000_PARAVIRT "e1000-paravirt"
+static inline E1000State * E1000(void * d)
+{
+    if (object_dynamic_cast(OBJECT(d), TYPE_E1000_PARAVIRT)) {
+        return OBJECT_CHECK(E1000State, d, TYPE_E1000_PARAVIRT);
+    }
+    return OBJECT_CHECK(E1000State, d, TYPE_E1000);
+}
+#else   /* CONFIG_E1000_PARAVIRT */
 #define E1000(obj) \
     OBJECT_CHECK(E1000State, (obj), TYPE_E1000)
+#endif  /* CONFIG_E1000_PARAVIRT */
 
 #define	defreg(x)	x = (E1000_##x>>2)
 enum {
@@ -265,16 +268,11 @@
     defreg(TORH),	defreg(TORL),	defreg(TOTH),	defreg(TOTL),
     defreg(TPR),	defreg(TPT),	defreg(TXDCTL),	defreg(WUFC),
     defreg(RA),		defreg(MTA),	defreg(CRCERRS),defreg(VFTA),
-<<<<<<< HEAD
-    defreg(VET),
-    defreg(RDTR),       defreg(RADV),   defreg(TADV),   defreg(ITR),
-#ifdef CONFIG_E1000_PARAVIRT
-    defreg(CSBAL),      defreg(CSBAH),
-#endif /* CONFIG_E1000_PARAVIRT */
-=======
     defreg(VET),        defreg(RDTR),   defreg(RADV),   defreg(TADV),
     defreg(ITR),
->>>>>>> 2d1fe187
+#ifdef CONFIG_E1000_PARAVIRT
+    defreg(CSBAL),      defreg(CSBAH),
+#endif /* CONFIG_E1000_PARAVIRT */
 };
 
 /* Rate monitor: shows the communication statistics. */
@@ -373,20 +371,22 @@
 {
     struct guest_memreg_map *mb = &s->mbufs;
     uint64_t a = addr;
-    DMAContext *dma;
+    AddressSpace *as;
+    /* DMAContext *dma; XXX see below */
 
     for (;;) {
         if (mb->lo < mb->hi && mb->lo <= a && a < mb->hi) {
             return (uint8_t *)(uintptr_t)(a + mb->ofs);
         }
-        dma = pci_dma_context(&s->dev);
+        as = pci_get_address_space(PCI_DEVICE(s));
 
         ND("mapping %p is unset", (void *)(uintptr_t)addr);
+        /* XXX I couldn't find a replacement for this!
         if (dma_has_iommu(dma)) {
             D("iommu range, cannot set");
             break;
-        }
-        if (!address_space_mappable(dma->as, addr,
+        }*/
+        if (!address_space_mappable(as, addr,
                   &mb->lo, &mb->hi, &mb->ofs) || mb->hi <= mb->lo) {
             D("not mappable, cannot set");
             break;
@@ -488,11 +488,7 @@
                 E1000_MANC_RMCP_EN,
 };
 
-<<<<<<< HEAD
-/* helper function, *curr == 0 means the value is not set */
-=======
 /* Helper function, *curr == 0 means the value is not set */
->>>>>>> 2d1fe187
 static inline void
 mit_update_delay(uint32_t *curr, uint32_t value)
 {
@@ -504,13 +500,9 @@
 static void
 set_interrupt_cause(E1000State *s, int index, uint32_t val)
 {
-<<<<<<< HEAD
-    uint32_t pending_ints;
-=======
     PCIDevice *d = PCI_DEVICE(s);
     uint32_t pending_ints;
     uint32_t mit_delay;
->>>>>>> 2d1fe187
 
     if (val && (E1000_DEVID >= E1000_DEV_ID_82547EI_MOBILE)) {
         /* Only for 8257x */
@@ -529,85 +521,11 @@
     s->mac_reg[ICS] = val;
 
     pending_ints = (s->mac_reg[IMS] & s->mac_reg[ICR]);
-<<<<<<< HEAD
 #ifdef CONFIG_E1000_PARAVIRT
     if (pending_ints && (!s->mit_irq_level || s->msix)) {
 #else
-    if (pending_ints && !s->mit_irq_level) {
-#endif /* CONFIG_E1000_PARAVIRT */
-	/*
-	 * Here we detect a potential raising edge. We may want to postpone
-	 * raising the interrupt line. We let the interrupt fire in the
-	 * following cases:
-	 *  1) We're out of the mitigation delay window (s->mit_timer_on == 1)
-	 *  2) In CSB mode we have a pending TX interrupt and the guest wants
-	 *    to be interrupted for an TX event.
-	 *  3) In CSB mode we have a pending RX interrupt and the guest wants
-	 *    to be interrupted for an RX event.
-	 *  4) Other interrupt events.
-	 */
-	if (s->mit_timer_on) {
-	    return;
-	}
-#ifdef CONFIG_E1000_PARAVIRT
-#define E1000_PARAVIRT_INTR_OTHER (~(E1000_ICS_RXT0 | E1000_ICS_RXDMT0 | E1000_ICR_TXQE | E1000_ICR_TXDW | E1000_ICR_INT_ASSERTED))
-	if (s->csb && s->csb->guest_csb_on &&
-		!(pending_ints & E1000_PARAVIRT_INTR_OTHER) &&
-		!(s->csb->guest_need_txkick &&
-		    (pending_ints & (E1000_ICR_TXQE | E1000_ICR_TXDW))) &&
-		!(s->csb->guest_need_rxkick &&
-				(pending_ints & (E1000_ICS_RXT0)))) {
-		return;
-	}
-#endif /* CONFIG_E1000_PARAVIRT */
-	if (s->mit_on) {
-	    uint32_t mit_delay = 0;
-
-	    /* Compute the next mitigation delay according to pending
-	     * interrupts and the current values of RADV (provided
-	     * RDTR!=0), TADV and ITR.
-	     * Then rearm the timer.
-	     */
-	    if (s->mit_ide &&
-		    (pending_ints & (E1000_ICR_TXQE | E1000_ICR_TXDW)))
-		mit_update_delay(&mit_delay, s->mac_reg[TADV] * 4);
-	    if (s->mac_reg[RDTR] && (pending_ints & E1000_ICS_RXT0))
-		mit_update_delay(&mit_delay, s->mac_reg[RADV] * 4);
-	    mit_update_delay(&mit_delay, s->mac_reg[ITR]);
-
-	    if (mit_delay) {
-		s->mit_timer_on = 1;
-		qemu_mod_timer(s->mit_timer,
-			qemu_get_clock_ns(vm_clock) + mit_delay * 256);
-	    }
-	    s->mit_ide = 0;
-	}
-#ifdef CONFIG_E1000_PARAVIRT
-        if (s->msix) {
-#define E1000_DATA_INTR (E1000_ICR_TXDW | E1000_ICR_TXQE | E1000_ICS_RXT0 \
-                        | E1000_ICS_RXDMT0 | E1000_ICS_RXO)
-            if (pending_ints & E1000_DATA_INTR) {
-	        msix_notify(&s->dev, E1000_MSIX_DATA_VECTOR);
-                /* Autoclear. */
-                s->mac_reg[ICS] &= ~E1000_DATA_INTR;
-                s->mac_reg[ICR] = s->mac_reg[ICS];
-            }
-            if (pending_ints & (E1000_ICR_LSC | E1000_ICR_MDAC))
-	        msix_notify(&s->dev, E1000_MSIX_CTRL_VECTOR);
-        }
-#endif /* CONFIG_E1000_PARAVIRT */
-	IFRATE(rate_irq_int++);
-    }
-
-#ifdef CONFIG_E1000_PARAVIRT
-    if (s->msix) {
-        return;
-    }
-#endif /* CONFIG_E1000_PARAVIRT */
-    s->mit_irq_level = (pending_ints != 0);
-    qemu_set_irq(s->dev.irq[0], s->mit_irq_level);
-=======
     if (!s->mit_irq_level && pending_ints) {
+#endif /* CONFIG_E1000_PARAVIRT */
         /*
          * Here we detect a potential raising edge. We postpone raising the
          * interrupt line if we are inside the mitigation delay window
@@ -620,6 +538,17 @@
         if (s->mit_timer_on) {
             return;
         }
+#ifdef CONFIG_E1000_PARAVIRT
+#define E1000_PARAVIRT_INTR_OTHER (~(E1000_ICS_RXT0 | E1000_ICS_RXDMT0 | E1000_ICR_TXQE | E1000_ICR_TXDW | E1000_ICR_INT_ASSERTED))
+	if (s->csb && s->csb->guest_csb_on &&
+		!(pending_ints & E1000_PARAVIRT_INTR_OTHER) &&
+		!(s->csb->guest_need_txkick &&
+		    (pending_ints & (E1000_ICR_TXQE | E1000_ICR_TXDW))) &&
+		!(s->csb->guest_need_rxkick &&
+				(pending_ints & (E1000_ICS_RXT0)))) {
+		return;
+	}
+#endif /* CONFIG_E1000_PARAVIRT */
         if (s->compat_flags & E1000_FLAG_MIT) {
             /* Compute the next mitigation delay according to pending
              * interrupts and the current values of RADV (provided
@@ -643,8 +572,28 @@
             }
             s->mit_ide = 0;
         }
-    }
-
+#ifdef CONFIG_E1000_PARAVIRT
+        if (s->msix) {
+#define E1000_DATA_INTR (E1000_ICR_TXDW | E1000_ICR_TXQE | E1000_ICS_RXT0 \
+                        | E1000_ICS_RXDMT0 | E1000_ICS_RXO)
+            if (pending_ints & E1000_DATA_INTR) {
+	        msix_notify(d, E1000_MSIX_DATA_VECTOR);
+                /* Autoclear. */
+                s->mac_reg[ICS] &= ~E1000_DATA_INTR;
+                s->mac_reg[ICR] = s->mac_reg[ICS];
+            }
+            if (pending_ints & (E1000_ICR_LSC | E1000_ICR_MDAC))
+	        msix_notify(d, E1000_MSIX_CTRL_VECTOR);
+        }
+#endif /* CONFIG_E1000_PARAVIRT */
+	IFRATE(rate_irq_int++);
+    }
+
+#ifdef CONFIG_E1000_PARAVIRT
+    if (s->msix) {
+        return;
+    }
+#endif /* CONFIG_E1000_PARAVIRT */
     s->mit_irq_level = (pending_ints != 0);
     qemu_set_irq(d->irq[0], s->mit_irq_level);
 }
@@ -656,24 +605,6 @@
 
     s->mit_timer_on = 0;
     /* Call set_interrupt_cause to update the irq level (if necessary). */
-    set_interrupt_cause(s, 0, s->mac_reg[ICR]);
->>>>>>> 2d1fe187
-}
-
-/*
- * Clear s->mit_timer_on and call set_interrupt_cause to update the
- * irq level (if necessary).
- * We provide a partial implementation of interrupt mitigation,
- * emulating only RADV, TADV and ITR (lower 16 bits, 1024ns units for
- * RADV and TADV, 256ns units for ITR). RDTR is only used to enable RADV;
- * relative timers based on TIDV and RDTR are not implemented.
- */
-static void
-e1000_mit_timer(void *opaque)
-{
-    E1000State *s = opaque;
-
-    s->mit_timer_on = 0;
     set_interrupt_cause(s, 0, s->mac_reg[ICR]);
 }
 
@@ -734,9 +665,8 @@
     uint8_t *macaddr = d->conf.macaddr.a;
     int i;
 
-<<<<<<< HEAD
-    qemu_del_timer(d->autoneg_timer);
-    qemu_del_timer(d->mit_timer);
+    timer_del(d->autoneg_timer);
+    timer_del(d->mit_timer);
     d->mit_timer_on = 0;
     d->mit_irq_level = 0;
     d->mit_ide = 0;
@@ -745,9 +675,9 @@
     qemu_bh_cancel(d->tx_bh);
     d->vnet_hdr_ofs = 0;
     d->msix = false;
-    msix_unuse_all_vectors(&d->dev);
-    msix_vector_use(&d->dev, E1000_MSIX_CTRL_VECTOR);
-    msix_vector_use(&d->dev, E1000_MSIX_DATA_VECTOR);
+    msix_unuse_all_vectors(PCI_DEVICE(d));
+    msix_vector_use(PCI_DEVICE(d), E1000_MSIX_CTRL_VECTOR);
+    msix_vector_use(PCI_DEVICE(d), E1000_MSIX_DATA_VECTOR);
 #endif /* CONFIG_E1000_PARAVIRT */
     d->peer_async = (qemu_register_peer_async_callback(d->nic->ncs,
 				    &e1000_peer_async_callback, d) == 0);
@@ -759,13 +689,6 @@
 #ifdef CONFIG_E1000_PARAVIRT
     d->iovcnt = d->vnet_hdr_ofs;
 #endif /* CONFIG_E1000_PARAVIRT */
-=======
-    timer_del(d->autoneg_timer);
-    timer_del(d->mit_timer);
-    d->mit_timer_on = 0;
-    d->mit_irq_level = 0;
-    d->mit_ide = 0;
->>>>>>> 2d1fe187
     memset(d->phy_reg, 0, sizeof d->phy_reg);
     memmove(d->phy_reg, phy_reg_init, sizeof phy_reg_init);
     memset(d->mac_reg, 0, sizeof d->mac_reg);
@@ -1246,27 +1169,6 @@
     }
 #endif	/* CONFIG_E1000_PARAVIRT */
     if (tp->tse && tp->cptse) {
-<<<<<<< HEAD
-	hdr = tp->hdr_len;
-	msh = hdr + tp->mss;
-	do {
-	    bytes = split_size;
-	    if (tp->size + bytes > msh)
-		bytes = msh - tp->size;
-
-	    bytes = MIN(sizeof(tp->data) - tp->size, bytes);
-	    pci_dma_read(&s->dev, addr, tp->data + tp->size, bytes);
-	    if ((sz = tp->size + bytes) >= hdr && tp->size < hdr)
-		memmove(tp->header, tp->data, hdr);
-	    tp->size = sz;
-	    addr += bytes;
-	    if (sz == msh) {
-		xmit_seg(s);
-		memmove(tp->data, tp->header, hdr);
-		tp->size = hdr;
-	    }
-	} while (split_size -= bytes);
-=======
         msh = tp->hdr_len + tp->mss;
         do {
             bytes = split_size;
@@ -1287,33 +1189,23 @@
                 tp->size = tp->hdr_len;
             }
         } while (split_size -= bytes);
->>>>>>> 2d1fe187
     } else if (!tp->tse && tp->cptse) {
 	// context descriptor TSE is not set, while data descriptor TSE is set
 	DBGOUT(TXERR, "TCP segmentation error\n");
     } else {
-<<<<<<< HEAD
-	split_size = MIN(sizeof(tp->data) - tp->size, split_size);
-	pci_dma_read(&s->dev, addr, tp->data + tp->size, split_size);
-	tp->size += split_size;
-=======
         split_size = MIN(sizeof(tp->data) - tp->size, split_size);
         pci_dma_read(d, addr, tp->data + tp->size, split_size);
         tp->size += split_size;
->>>>>>> 2d1fe187
     }
 
     if (!(txd_lower & E1000_TXD_CMD_EOP))
         return;
     if (!(tp->tse && tp->cptse && tp->size < tp->hdr_len)) {
         xmit_seg(s);
-<<<<<<< HEAD
+    }
 #ifdef CONFIG_E1000_PARAVIRT
 reset:
 #endif	/* CONFIG_E1000_PARAVIRT */
-=======
-    }
->>>>>>> 2d1fe187
     tp->tso_frames = 0;
     tp->sum_needed = 0;
     tp->vlan_needed = 0;
@@ -1324,7 +1216,6 @@
 static uint32_t
 txdesc_writeback(E1000State *s, dma_addr_t base, struct e1000_tx_desc *dp)
 {
-    PCIDevice *d = PCI_DEVICE(s);
     uint32_t txd_upper, txd_lower = le32_to_cpu(dp->lower.data);
 
     if (!(txd_lower & (E1000_TXD_CMD_RS|E1000_TXD_CMD_RPS)))
@@ -1332,14 +1223,10 @@
     txd_upper = (le32_to_cpu(dp->upper.data) | E1000_TXD_STAT_DD) &
                 ~(E1000_TXD_STAT_EC | E1000_TXD_STAT_LC | E1000_TXD_STAT_TU);
     dp->upper.data = cpu_to_le32(txd_upper);
-<<<<<<< HEAD
 #ifdef CONFIG_E1000_PARAVIRT
     s->txring[s->sync_tdh].upper = dp->upper;
 #else /* !CONFIG_E1000_PARAVIRT */
-    pci_dma_write(&s->dev, base + ((char *)&dp->upper - (char *)dp),
-=======
-    pci_dma_write(d, base + ((char *)&dp->upper - (char *)dp),
->>>>>>> 2d1fe187
+    pci_dma_write(PCI_DEVICE(s), base + ((char *)&dp->upper - (char *)dp),
                   &dp->upper, sizeof(dp->upper));
 #endif /* !CONFIG_E1000_PARAVIRT */
     return E1000_ICR_TXDW;
@@ -1371,7 +1258,7 @@
     if (base != s->txring_phi) {
         hwaddr desclen = s->mac_reg[TDLEN];
         s->txring_phi = base;
-        s->txring = address_space_map(pci_dma_context(&s->dev)->as,
+        s->txring = address_space_map(pci_get_address_space(d),
               base, &desclen, 0 /* is_write */);
         ND("region size is %ld", (long int)desclen);
     }
@@ -1406,12 +1293,8 @@
 #else /* !CONFIG_E1000_PARAVIRT */
         base = tx_desc_base(s) +
                sizeof(struct e1000_tx_desc) * s->mac_reg[TDH];
-<<<<<<< HEAD
-        pci_dma_read(&s->dev, base, &desc, sizeof(desc));
-#endif /* CONFIG_E1000_PARAVIRT */
-=======
         pci_dma_read(d, base, &desc, sizeof(desc));
->>>>>>> 2d1fe187
+#endif /* CONFIG_E1000_PARAVIRT */
 
         DBGOUT(TX, "index %d: %p : %x %x\n", s->mac_reg[TDH],
                (void *)(intptr_t)desc.buffer_addr, desc.lower.data,
@@ -1637,8 +1520,28 @@
     return (bah << 32) + bal;
 }
 
+typedef const struct iovec * const_iovec_ptr;
+static size_t iov_skip_bytes(const_iovec_ptr *iov, int *iovcnt,
+                             size_t *iov_ofs, unsigned int skip)
+{
+    const_iovec_ptr iv = *iov;
+    int cnt = *iovcnt;
+    size_t ofs = *iov_ofs + skip;
+
+    while (iv->iov_len <= ofs) {
+        ofs -= iv->iov_len;
+        iv++;
+        cnt--;
+    }
+    *iov = iv;
+    *iovcnt = cnt;
+    *iov_ofs = ofs;
+
+    return 0;
+}
+
 static ssize_t
-e1000_receive(NetClientState *nc, const uint8_t *buf, size_t size)
+e1000_receive_iov(NetClientState *nc, const struct iovec *iov, int iovcnt)
 {
     E1000State *s = qemu_get_nic_opaque(nc);
     PCIDevice *d = PCI_DEVICE(s);
@@ -1647,24 +1550,29 @@
     unsigned int n, rdt;
     uint32_t rdh_start;
     uint16_t vlan_special = 0;
-    uint8_t vlan_status = 0, vlan_offset = 0;
+    uint8_t vlan_status = 0;
     uint8_t min_buf[MIN_BUF_SIZE];
+    struct iovec min_iov;
+    uint8_t *filter_buf = iov->iov_base;
+    size_t size = iov_size(iov, iovcnt);
+    size_t iov_ofs = 0;
     size_t desc_offset;
     size_t desc_size;
     size_t total_size;
 #ifdef CONFIG_E1000_PARAVIRT
     uint32_t csb_mode = s->csb && s->csb->guest_csb_on;
     uint8_t *guest_buf;
-    struct virtio_net_hdr * hdr;
-    const uint8_t * vnet_buf = buf;
-    size_t vnet_size = size;
+    const struct iovec * vnet_iov = iov;
+    int vnet_iovcnt = iovcnt;
 
     if (s->v1000)
         return size;
 
     if (csb_mode && s->vnet_hdr_ofs) {
-	buf += sizeof(struct virtio_net_hdr);
+        iov_skip_bytes(&iov, &iovcnt, &iov_ofs,
+                       sizeof(struct virtio_net_hdr));
 	size -= sizeof(struct virtio_net_hdr);
+        filter_buf = iov->iov_base + iov_ofs;
     }
 #endif
 
@@ -1678,42 +1586,45 @@
 
     /* Pad to minimum Ethernet frame length */
     if (size < sizeof(min_buf)) {
-        memcpy(min_buf, buf, size);
+        iov_to_buf(iov, iovcnt, iov_ofs, min_buf, size);
         memset(&min_buf[size], 0, sizeof(min_buf) - size);
-        buf = min_buf;
-        size = sizeof(min_buf);
-    }
-
-    /* Discard oversized packets */
-#ifdef CONFIG_E1000_PARAVIRT
-    if (unlikely(size > 65536)) {  /* Max GSO packet */
-        return vnet_size;
-    }
-#else	/* !CONFIG_E1000_PARAVIRT */
+        min_iov.iov_base = filter_buf = min_buf;
+        min_iov.iov_len = size = sizeof(min_buf);
+        iovcnt = 1;
+        iov_ofs = 0;
+        iov = &min_iov;
+    } else if (iov->iov_len - iov_ofs < MAXIMUM_ETHERNET_HDR_LEN) {
+        /* This is very unlikely, but may happen. */
+        iov_to_buf(iov, iovcnt, iov_ofs, min_buf, MAXIMUM_ETHERNET_HDR_LEN);
+        filter_buf = min_buf;
+    }
+
+#ifndef CONFIG_E1000_PARAVIRT
+    /* Discard oversized packets if !LPE and !SBP. */
     if ((size > MAXIMUM_ETHERNET_LPE_SIZE ||
         (size > MAXIMUM_ETHERNET_VLAN_SIZE
         && !(s->mac_reg[RCTL] & E1000_RCTL_LPE)))
         && !(s->mac_reg[RCTL] & E1000_RCTL_SBP)) {
         return size;
     }
-#endif	/* !CONFIG_E1000_PARAVIRT */
-
-    if (!receive_filter(s, buf, size))
-#ifdef CONFIG_E1000_PARAVIRT
-        return vnet_size;
-#else
-	return size;
 #endif
 
-    if (vlan_enabled(s) && is_vlan_packet(s, buf)) {
-        vlan_special = cpu_to_le16(be16_to_cpup((uint16_t *)(buf + 14)));
-        memmove((uint8_t *)buf + 4, buf, 12);
+    if (!receive_filter(s, filter_buf, size)) {
+        return size;
+    }
+
+    if (vlan_enabled(s) && is_vlan_packet(s, filter_buf)) {
+        vlan_special = cpu_to_le16(be16_to_cpup((uint16_t *)(filter_buf
+                                                                + 14)));
+        //iov_ofs = 4; XXX remove
+        if (filter_buf == iov->iov_base + iov_ofs) {
+            memmove(filter_buf + 4, filter_buf, 12);
+        } else {
+            iov_from_buf(iov, iovcnt, 4, filter_buf, 12); //XXX offset
+            iov_skip_bytes(&iov, &iovcnt, &iov_ofs, 4);
+        }
         vlan_status = E1000_RXD_STAT_VP;
-        vlan_offset = 4;
         size -= 4;
-#ifdef CONFIG_E1000_PARAVIRT
-	vnet_size -= 4;
-#endif
     }
 
     rdh_start = s->mac_reg[RDH];
@@ -1729,15 +1640,16 @@
     if (base != s->rxring_phi) {
         hwaddr desclen = s->mac_reg[RDLEN];
         s->rxring_phi = base;
-        s->rxring = address_space_map(pci_dma_context(&s->dev)->as,
+        s->rxring = address_space_map(pci_get_address_space(d),
                 base, &desclen, 0 /* is_write */);
     }
     if (csb_mode) {
 	/* Fills in the vnet header at the same index of the first RX
 	   descriptor used for the received frame. */
-	hdr = &s->vnet_hdr[s->mac_reg[RDH]];
         if (s->vnet_hdr_ofs) {
-	    memcpy(hdr, vnet_buf, sizeof(struct virtio_net_hdr));
+            iov_to_buf(vnet_iov, vnet_iovcnt, 0,
+                        &s->vnet_hdr[s->mac_reg[RDH]],
+                        sizeof(struct virtio_net_hdr));
         }
     }
 #endif /* CONFIG_E1000_PARAVIRT */
@@ -1750,38 +1662,42 @@
         desc = s->rxring[s->mac_reg[RDH]];
 #else /* !CONFIG_E1000_PARAVIRT */
         base = rx_desc_base(s) + sizeof(desc) * s->mac_reg[RDH];
-<<<<<<< HEAD
-        pci_dma_read(&s->dev, base, &desc, sizeof(desc));
+        pci_dma_read(d, base, &desc, sizeof(desc));
 #endif /* !CONFIG_E1000_PARAVIRT */
-=======
-        pci_dma_read(d, base, &desc, sizeof(desc));
->>>>>>> 2d1fe187
         desc.special = vlan_special;
         desc.status |= (vlan_status | E1000_RXD_STAT_DD);
         if (desc.buffer_addr) {
             if (desc_offset < size) {
+                size_t iov_copy;
+                hwaddr ba = le64_to_cpu(desc.buffer_addr);
                 size_t copy_size = size - desc_offset;
                 if (copy_size > s->rxbuf_size) {
                     copy_size = s->rxbuf_size;
                 }
-<<<<<<< HEAD
-#ifdef CONFIG_E1000_PARAVIRT
-		guest_buf = map_mbufs(s, desc.buffer_addr);
-		if (guest_buf) {
-		    memcpy(guest_buf, buf + desc_offset + vlan_offset,
-			    copy_size);
-		} else
-#else	/* !CONFIG_E1000_PARAVIRT */
-		if (1)
-#endif	/* CONFIG_E1000_PARAVIRT */
-		{
-		    pci_dma_write(&s->dev, le64_to_cpu(desc.buffer_addr),
-			    buf + desc_offset + vlan_offset, copy_size);
-		}
-=======
-                pci_dma_write(d, le64_to_cpu(desc.buffer_addr),
-                              buf + desc_offset + vlan_offset, copy_size);
->>>>>>> 2d1fe187
+#ifdef CONFIG_E1000_PARAVIRT
+                guest_buf = map_mbufs(s, ba);
+#endif /* CONFIG_E1000_PARAVIRT */
+                do {
+                    iov_copy = MIN(copy_size, iov->iov_len - iov_ofs);
+#ifdef CONFIG_E1000_PARAVIRT
+                    if (guest_buf) {
+                        memcpy(guest_buf, iov->iov_base + iov_ofs, iov_copy);
+                        guest_buf += iov_copy;
+                    } else {
+                        pci_dma_write(d, ba, iov->iov_base + iov_ofs,
+                                      iov_copy);
+                    }
+#else  /* !CONFIG_E1000_PARAVIRT */
+                    pci_dma_write(d, ba, iov->iov_base + iov_ofs, iov_copy);
+#endif /* !CONFIG_E1000_PARAVIRT */
+                    copy_size -= iov_copy;
+                    ba += iov_copy;
+                    iov_ofs += iov_copy;
+                    if (iov_ofs == iov->iov_len) {
+                        iov++;
+                        iov_ofs = 0;
+                    }
+                } while (copy_size);
             }
             desc_offset += desc_size;
             desc.length = cpu_to_le16(desc_size);
@@ -1795,12 +1711,11 @@
         } else { // as per intel docs; skip descriptors with null buf addr
             DBGOUT(RX, "Null RX descriptor!!\n");
         }
-<<<<<<< HEAD
 #ifdef CONFIG_E1000_PARAVIRT
         s->rxring[s->mac_reg[RDH]] = desc;
         /* XXX a barrier ? */
 #else
-        pci_dma_write(&s->dev, base, &desc, sizeof(desc));
+        pci_dma_write(d, base, &desc, sizeof(desc));
 #endif /* !CONFIG_E1000_PARAVIRT */
 
         if (++s->mac_reg[RDH] * sizeof(desc) >= s->mac_reg[RDLEN])
@@ -1839,195 +1754,19 @@
 
     set_ics(s, 0, n);
 
-#ifdef CONFIG_E1000_PARAVIRT
-    return vnet_size;
-#else
     return size;
-#endif
-}
-
-#ifdef CONFIG_E1000_PARAVIRT
-// TODO add vnet-header support
+}
+
 static ssize_t
-e1000_receive_iov(NetClientState *nc, const struct iovec *iov, int iovcnt)
-{
-    E1000State *s = qemu_get_nic_opaque(nc);
-    struct e1000_rx_desc desc;
-    dma_addr_t base;
-    unsigned int n, rdt;
-    uint32_t rdh_start;
-    uint16_t vlan_special = 0;
-    uint8_t vlan_status = 0, vlan_offset = 0;
-    uint8_t min_buf[MIN_BUF_SIZE];
-    size_t desc_offset;
-    size_t desc_size;
-    size_t total_size;
-    size_t size = iov_size(iov, iovcnt);
-    struct iovec iov1;
-    uint8_t filter_buf[18];  /* Max ethernet header length */
-    uint8_t * filter_buf_ptr = &filter_buf[0];
-    uint8_t *guest_buf;
-#ifdef CONFIG_E1000_PARAVIRT
-    uint32_t csb_mode = s->csb && s->csb->guest_csb_on;
-
-    if (s->v1000) {
-        return size;
-    }
-#endif
-
-    if (!(s->mac_reg[STATUS] & E1000_STATUS_LU)) {
-        return -1;
-    }
-
-    if (!(s->mac_reg[RCTL] & E1000_RCTL_EN)) {
-        return -1;
-    }
-
-    /* Pad to minimum Ethernet frame length */
-    if (size < sizeof(min_buf)) {
-	iov_to_buf(iov, iovcnt, 0, min_buf, size);
-        memset(&min_buf[size], 0, sizeof(min_buf) - size);
-        iov1.iov_base = min_buf;
-	size = iov1.iov_len = sizeof(min_buf);
-	iov = &iov1;
-	iovcnt = 1;
-    }
-
-#ifdef CONFIG_E1000_PARAVIRT
-    if (unlikely(size > 65536)) {
-	return size;
-    }
-#else
-    /* Discard oversized packets if !LPE and !SBP. */
-    if ((size > MAXIMUM_ETHERNET_LPE_SIZE ||
-        (size > MAXIMUM_ETHERNET_VLAN_SIZE
-        && !(s->mac_reg[RCTL] & E1000_RCTL_LPE)))
-        && !(s->mac_reg[RCTL] & E1000_RCTL_SBP)) {
-        return size;
-    }
-#endif
-
-    /* If the first fragment is shorter than 18 bytes, we make a copy for
-       filtering, so that we can use the routines receive_filter()
-       and is_vlan_packet() without any modifications. */
-    if (iov[0].iov_len >= 18)
-	filter_buf_ptr = iov[0].iov_base;
-    else
-	iov_to_buf(iov, iovcnt, 0, filter_buf, 18);
-
-    if (!receive_filter(s, filter_buf_ptr, size))
-        return size;
-
-    if (vlan_enabled(s) && is_vlan_packet(s, filter_buf_ptr)) {
-        vlan_special = cpu_to_le16(be16_to_cpup((uint16_t *)(
-						    filter_buf_ptr + 14)));
-	//TODO report the memmove onto the iovec when iov[0].iov_len < 18
-        memmove((uint8_t *)filter_buf_ptr + 4, filter_buf_ptr, 12);
-        vlan_status = E1000_RXD_STAT_VP;
-        vlan_offset = 4;
-        size -= 4;
-    }
-
-    rdh_start = s->mac_reg[RDH];
-    desc_offset = 0;
-    total_size = size + fcs_len(s);
-    if (!e1000_has_rxbufs(s, total_size)) {
-            set_ics(s, 0, E1000_ICS_RXO);
-            return -1;
-    }
-    IFRATE(rate_rx++; rate_rxb += size);
-
-    base = rx_desc_base(s);
-    if (base != s->rxring_phi) {
-        hwaddr desclen = s->mac_reg[RDLEN];
-        s->rxring_phi = base;
-        s->rxring = address_space_map(pci_dma_context(&s->dev)->as,
-                base, &desclen, 0 /* is_write */);
-    }
-
-    do {
-        desc_size = total_size - desc_offset;
-        if (desc_size > s->rxbuf_size) {
-            desc_size = s->rxbuf_size;
-        }
-        desc = s->rxring[s->mac_reg[RDH]];
-        desc.special = vlan_special;
-        desc.status |= (vlan_status | E1000_RXD_STAT_DD);
-        if (desc.buffer_addr) {
-            if (desc_offset < size) {
-                size_t copy_size = size - desc_offset;
-                if (copy_size > s->rxbuf_size) {
-                    copy_size = s->rxbuf_size;
-                }
-		guest_buf = map_mbufs(s, desc.buffer_addr);
-		if (guest_buf) {
-		    iov_to_buf(iov, iovcnt, desc_offset + vlan_offset,
-						    guest_buf, copy_size);
-		} else {
-		    // TODO support fallback pci_dma_write
-		    D("pci_dma_write not supported\n");
-		    exit(-1);
-		    /*pci_dma_write(&s->dev, le64_to_cpu(desc.buffer_addr),
-			    buf + desc_offset + vlan_offset, copy_size);*/
-		}
-            }
-            desc_offset += desc_size;
-            desc.length = cpu_to_le16(desc_size);
-            if (desc_offset >= total_size) {
-                desc.status |= E1000_RXD_STAT_EOP | E1000_RXD_STAT_IXSM;
-            } else {
-                /* Guest zeroing out status is not a hardware requirement.
-                   Clear EOP in case guest didn't do it. */
-                desc.status &= ~E1000_RXD_STAT_EOP;
-            }
-        } else { // as per intel docs; skip descriptors with null buf addr
-            DBGOUT(RX, "Null RX descriptor!!\n");
-        }
-        s->rxring[s->mac_reg[RDH]] = desc;
-        /* XXX a barrier ? */
-=======
-        pci_dma_write(d, base, &desc, sizeof(desc));
->>>>>>> 2d1fe187
-
-        if (++s->mac_reg[RDH] * sizeof(desc) >= s->mac_reg[RDLEN])
-            s->mac_reg[RDH] = 0;
-#ifdef CONFIG_E1000_PARAVIRT
-	if (csb_mode) {
-	    s->csb->host_rdh = s->mac_reg[RDH];
-	}
-#endif /* CONFIG_E1000_PARAVIRT */
-        /* see comment in start_xmit; same here */
-        if (s->mac_reg[RDH] == rdh_start) {
-            DBGOUT(RXERR, "RDH wraparound @%x, RDT %x, RDLEN %x\n",
-                   rdh_start, s->mac_reg[RDT], s->mac_reg[RDLEN]);
-            set_ics(s, 0, E1000_ICS_RXO);
-            return -1;
-        }
-    } while (desc_offset < total_size);
-
-    s->mac_reg[GPRC]++;
-    s->mac_reg[TPR]++;
-    /* TOR - Total Octets Received:
-     * This register includes bytes received in a packet from the <Destination
-     * Address> field through the <CRC> field, inclusively.
-     */
-    n = s->mac_reg[TORL] + size + /* Always include FCS length. */ 4;
-    if (n < s->mac_reg[TORL])
-        s->mac_reg[TORH]++;
-    s->mac_reg[TORL] = n;
-
-    n = E1000_ICS_RXT0;
-    if ((rdt = s->mac_reg[RDT]) < s->mac_reg[RDH])
-        rdt += s->mac_reg[RDLEN] / sizeof(desc);
-    if (((rdt - s->mac_reg[RDH]) * sizeof(desc)) <= s->mac_reg[RDLEN] >>
-        s->rxbuf_min_shift)
-        n |= E1000_ICS_RXDMT0;
-
-    set_ics(s, 0, n);
-
-    return size;
-}
-#endif	/* CONFIG_E1000_PARAVIRT */
+e1000_receive(NetClientState *nc, const uint8_t *buf, size_t size)
+{
+    const struct iovec iov = {
+        .iov_base = (uint8_t *)buf,
+        .iov_len = size
+    };
+
+    return e1000_receive_iov(nc, &iov, 1);
+}
 
 static uint32_t
 mac_readreg(E1000State *s, int index)
@@ -2167,6 +1906,8 @@
 #ifdef V1000
 static int e1000_v1000_up(E1000State *s)
 {
+    PCIDevice *d = PCI_DEVICE(s);
+    AddressSpace *as = pci_get_address_space(d);
     MSIMessage msg;
     hwaddr offset, length;
     uint8_t * vaddr;
@@ -2199,7 +1940,7 @@
             s->v1000 = false;
             return -1;
         }
-        msg = msix_get_message(&s->dev, E1000_MSIX_DATA_VECTOR);
+        msg = msix_get_message(d, E1000_MSIX_DATA_VECTOR);
         if ((s->virq = kvm_irqchip_add_msi_route(kvm_state, msg)) < 0) {
             printf("Error: kvm_irqchip_add_msi_route(): %d\n", -s->virq);
             return -s->virq;
@@ -2246,13 +1987,13 @@
                             | s->mac_reg[CSBAL];
 
 length = 4096;
-printf("csb_phy = %lu, %p\n", s->cfg.csb_phy, address_space_map(pci_dma_context(&s->dev)->as, s->cfg.csb_phy, &length, 1));
+printf("csb_phy = %lu, %p\n", s->cfg.csb_phy, address_space_map(as, s->cfg.csb_phy, &length, 1));
 length = s->cfg.tx_ring.num * sizeof(struct e1000_tx_desc);
-printf("tx_ring.phy = %lu, %p\n", s->cfg.tx_ring.phy, address_space_map(pci_dma_context(&s->dev)->as, s->cfg.tx_ring.phy, &length, 1));
+printf("tx_ring.phy = %lu, %p\n", s->cfg.tx_ring.phy, address_space_map(as, s->cfg.tx_ring.phy, &length, 1));
 length = s->cfg.rx_ring.num * sizeof(struct e1000_rx_desc);
-printf("rx_ring.phy = %lu, %p\n", s->cfg.rx_ring.phy, address_space_map(pci_dma_context(&s->dev)->as, s->cfg.rx_ring.phy, &length, 1));
+printf("rx_ring.phy = %lu, %p\n", s->cfg.rx_ring.phy, address_space_map(as, s->cfg.rx_ring.phy, &length, 1));
 length = s->cfg.rx_ring.num * sizeof(struct virtio_net_hdr);
-printf("rx_ring.hdr.phy = %lu, %p\n", s->cfg.rx_ring.hdr.phy, address_space_map(pci_dma_context(&s->dev)->as, s->cfg.rx_ring.hdr.phy, &length, 1));
+printf("rx_ring.hdr.phy = %lu, %p\n", s->cfg.rx_ring.hdr.phy, address_space_map(as, s->cfg.rx_ring.hdr.phy, &length, 1));
 printf("tx_hdr = %p\n", s->cfg.tx_ring.hdr.virt);
 
         /* Configure the v1000 device instance. */
@@ -2292,13 +2033,15 @@
 static void
 set_32bit(E1000State *s, int index, uint32_t val)
 {
+    PCIDevice *d = PCI_DEVICE(s);
+
     s->mac_reg[index] = val;
     if (index == CSBAL) {
 	hwaddr vnet_hdr_phi;
 	hwaddr len;
 
 	paravirt_configure_csb(&s->csb, s->mac_reg[CSBAL], s->mac_reg[CSBAH],
-				s->tx_bh, pci_dma_context(&s->dev)->as);
+				s->tx_bh, pci_get_address_space(d));
 	if (s->csb) {
             /* Post-allocation configuration. */
 	    s->txcycles_lim = s->csb->host_txcycles_lim;
@@ -2322,7 +2065,7 @@
             /* Map the vnet-header ring. */
             vnet_hdr_phi = ((hwaddr)s->csb->vnet_ring_high << 32) | s->csb->vnet_ring_low;
             len = (s->mac_reg[RDLEN] / sizeof(struct e1000_rx_desc)) * sizeof(struct virtio_net_hdr);
-            s->vnet_hdr = address_space_map(pci_dma_context(&s->dev)->as,
+            s->vnet_hdr = address_space_map(pci_get_address_space(d),
                     vnet_hdr_phi, &len, 1 /* is_write */);
             memset(s->vnet_hdr, 0, len);
             D("vnet-header ring mapped, phi = %lu\n", vnet_hdr_phi);
@@ -2444,16 +2187,11 @@
     getreg(TORL),	getreg(TOTL),	getreg(IMS),	getreg(TCTL),
     getreg(RDH),	getreg(RDT),	getreg(VET),	getreg(ICS),
     getreg(TDBAL),	getreg(TDBAH),	getreg(RDBAH),	getreg(RDBAL),
-<<<<<<< HEAD
-    getreg(TDLEN),	getreg(RDLEN),
-    getreg(RDTR),       getreg(RADV),   getreg(TADV),   getreg(ITR),
-#ifdef CONFIG_E1000_PARAVIRT
-    getreg(CSBAL),      getreg(CSBAH),
-#endif /* CONFIG_E1000_PARAVIRT */
-=======
     getreg(TDLEN),      getreg(RDLEN),  getreg(RDTR),   getreg(RADV),
     getreg(TADV),       getreg(ITR),
->>>>>>> 2d1fe187
+#ifdef CONFIG_E1000_PARAVIRT
+    getreg(CSBAL),      getreg(CSBAH),
+#endif /* CONFIG_E1000_PARAVIRT */
 
     [TOTH] = mac_read_clr8,	[TORH] = mac_read_clr8,	[GPRC] = mac_read_clr4,
     [GPTC] = mac_read_clr4,	[TPR] = mac_read_clr4,	[TPT] = mac_read_clr4,
@@ -2772,23 +2510,16 @@
 {
     E1000State *d = E1000(dev);
 
-<<<<<<< HEAD
-    qemu_del_timer(d->autoneg_timer);
-    qemu_free_timer(d->autoneg_timer);
-    qemu_del_timer(d->mit_timer);
-    qemu_free_timer(d->mit_timer);
-#ifdef CONFIG_E1000_PARAVIRT
-    qemu_bh_delete(d->tx_bh);
-    msix_unuse_all_vectors(&d->dev);
-    msix_uninit_exclusive_bar(&d->dev);
-#endif /* CONFIG_E1000_PARAVIRT */
-    IFRATE(qemu_del_timer(d->rate_timer); qemu_free_timer(d->rate_timer));
-=======
     timer_del(d->autoneg_timer);
     timer_free(d->autoneg_timer);
     timer_del(d->mit_timer);
     timer_free(d->mit_timer);
->>>>>>> 2d1fe187
+#ifdef CONFIG_E1000_PARAVIRT
+    qemu_bh_delete(d->tx_bh);
+    msix_unuse_all_vectors(dev);
+    msix_uninit_exclusive_bar(dev);
+#endif /* CONFIG_E1000_PARAVIRT */
+    IFRATE(timer_del(d->rate_timer); timer_free(d->rate_timer));
     memory_region_destroy(&d->mmio);
     memory_region_destroy(&d->io);
     qemu_del_nic(d->nic);
@@ -2849,14 +2580,14 @@
     d->autoneg_timer = timer_new_ms(QEMU_CLOCK_VIRTUAL, e1000_autoneg_timer, d);
     d->mit_timer = timer_new_ns(QEMU_CLOCK_VIRTUAL, e1000_mit_timer, d);
 
-    d->mit_timer = qemu_new_timer_ns(vm_clock, e1000_mit_timer, d);
-    IFRATE(d->rate_timer = qemu_new_timer_ms(vm_clock, &rate_callback, d));
+    d->mit_timer = timer_new_ns(QEMU_CLOCK_VIRTUAL, e1000_mit_timer, d);
+    IFRATE(d->rate_timer = timer_new_ms(QEMU_CLOCK_VIRTUAL, &rate_callback, d));
 
 #ifdef CONFIG_E1000_PARAVIRT
     d->tx_bh = qemu_bh_new(e1000_tx_bh, d);
     /* Initialize the BAR register 2 to reference a MSI-X table containing
        2 entries. */
-    if ((i = msix_init_exclusive_bar(&d->dev, 2, 2))) {
+    if ((i = msix_init_exclusive_bar(pci_dev, 2, 2))) {
 	D("msix_init_exclusive_bar(1) failed\n");
 	return i;
     }
@@ -2880,18 +2611,14 @@
     DEFINE_NIC_PROPERTIES(E1000State, conf),
     DEFINE_PROP_BIT("autonegotiation", E1000State,
                     compat_flags, E1000_FLAG_AUTONEG_BIT, true),
-<<<<<<< HEAD
-    DEFINE_PROP_BOOL("mit_on", E1000State, mit_on, true),
+    DEFINE_PROP_BIT("mitigation", E1000State,
+                    compat_flags, E1000_FLAG_MIT_BIT, true),
 #ifdef CONFIG_E1000_PARAVIRT
     DEFINE_PROP_BOOL("ioeventfd", E1000State, ioeventfd, false),
 #ifdef V1000
     DEFINE_PROP_BOOL("v1000", E1000State, v1000, false),
 #endif /* V1000 */
 #endif /* CONFIG_E1000_PARAVIRT */
-=======
-    DEFINE_PROP_BIT("mitigation", E1000State,
-                    compat_flags, E1000_FLAG_MIT_BIT, true),
->>>>>>> 2d1fe187
     DEFINE_PROP_END_OF_LIST(),
 };
 
@@ -2933,7 +2660,7 @@
 }
 
 static const TypeInfo e1000_paravirt_info = {
-    .name          = "e1000-paravirt",
+    .name          = TYPE_E1000_PARAVIRT,
     .parent        = TYPE_PCI_DEVICE,
     .instance_size = sizeof(E1000State),
     .class_init    = e1000_paravirt_class_init,
