--- conflicted
+++ resolved
@@ -864,17 +864,13 @@
     DPRINTF("Set IRQ to %d (%04x %04x)\n", isr ? 1 : 0, s->IntrStatus,
         s->IntrMask);
 
-<<<<<<< HEAD
-    qemu_set_irq(d->irq[0], (isr != 0));
+    pci_set_irq(d, (isr != 0));
 #ifdef RATE
     if (!rate_irq_level && isr) {
 	rate_irq_int++;
     }
     rate_irq_level = (isr != 0);
 #endif
-=======
-    pci_set_irq(d, (isr != 0));
->>>>>>> 964668b0
 }
 
 static int rtl8139_RxWrap(RTL8139State *s)
