--- conflicted
+++ resolved
@@ -853,8 +853,8 @@
 	else if (s->IntrMitigate) {
 	    /* Let the interrupt go, but start the mitigation timer. */
 	    s->mit_timer_on = 1;
-	    qemu_mod_timer(s->mit_timer,
-		    qemu_get_clock_ns(vm_clock) + s->IntrMitigate * 1000);
+	    timer_mod(s->mit_timer,
+		    qemu_clock_get_ns(QEMU_CLOCK_VIRTUAL) + s->IntrMitigate * 1000);
 	}
     }
     s->force_txkick = 0;
@@ -864,17 +864,13 @@
     DPRINTF("Set IRQ to %d (%04x %04x)\n", isr ? 1 : 0, s->IntrStatus,
         s->IntrMask);
 
-<<<<<<< HEAD
-    qemu_set_irq(s->dev.irq[0], (isr != 0));
+    qemu_set_irq(d->irq[0], (isr != 0));
 #ifdef RATE
     if (!rate_irq_level && isr) {
 	rate_irq_int++;
     }
     rate_irq_level = (isr != 0);
 #endif
-=======
-    qemu_set_irq(d->irq[0], (isr != 0));
->>>>>>> 2d1fe187
 }
 
 static int rtl8139_RxWrap(RTL8139State *s)
@@ -1153,22 +1149,11 @@
         uint32_t val;
 	struct CplusDesc rxd;
 
-<<<<<<< HEAD
-        pci_dma_read(&s->dev, cplus_rx_ring_desc, &rxd, sizeof(struct CplusDesc));
+        pci_dma_read(d, cplus_rx_ring_desc, &rxd, sizeof(struct CplusDesc));
 	rxd.w0 = le32_to_cpu(rxd.w0);
 	rxd.w1 = le32_to_cpu(rxd.w1);
 	rxd.bufLO = le32_to_cpu(rxd.bufLO);
 	rxd.bufHI = le32_to_cpu(rxd.bufHI);
-=======
-        pci_dma_read(d, cplus_rx_ring_desc, &val, 4);
-        rxdw0 = le32_to_cpu(val);
-        pci_dma_read(d, cplus_rx_ring_desc+4, &val, 4);
-        rxdw1 = le32_to_cpu(val);
-        pci_dma_read(d, cplus_rx_ring_desc+8, &val, 4);
-        rxbufLO = le32_to_cpu(val);
-        pci_dma_read(d, cplus_rx_ring_desc+12, &val, 4);
-        rxbufHI = le32_to_cpu(val);
->>>>>>> 2d1fe187
 
         DPRINTF("+++ C+ mode RX descriptor %d %08x %08x %08x %08x\n",
             descriptor, rxd.w0, rxd.w1, rxd.bufLO, rxd.bufHI);
@@ -1295,16 +1280,9 @@
         rxd.w0 |= (size+4);
 
         /* update ring data */
-<<<<<<< HEAD
         rxd.w0 = cpu_to_le32(rxd.w0);
         rxd.w1 = cpu_to_le32(rxd.w1);
-        pci_dma_write(&s->dev, cplus_rx_ring_desc, (uint8_t *)&rxd, sizeof(rxd.w0) + sizeof(rxd.w1));
-=======
-        val = cpu_to_le32(rxdw0);
-        pci_dma_write(d, cplus_rx_ring_desc, (uint8_t *)&val, 4);
-        val = cpu_to_le32(rxdw1);
-        pci_dma_write(d, cplus_rx_ring_desc+4, (uint8_t *)&val, 4);
->>>>>>> 2d1fe187
+        pci_dma_write(d, cplus_rx_ring_desc, (uint8_t *)&rxd, sizeof(rxd.w0) + sizeof(rxd.w1));
 
         /* update tally counter */
         ++s->tally_counters.RxOk;
@@ -2177,22 +2155,11 @@
     uint32_t val;
     struct CplusDesc txd;
 
-<<<<<<< HEAD
-    pci_dma_read(&s->dev, cplus_tx_ring_desc, (uint8_t *)&txd, sizeof(CplusDesc));
+    pci_dma_read(d, cplus_tx_ring_desc, (uint8_t *)&txd, sizeof(CplusDesc));
     txd.w0 = le32_to_cpu(txd.w0);
     txd.w1 = le32_to_cpu(txd.w1);
     txd.bufLO = le32_to_cpu(txd.bufLO);
     txd.bufHI = le32_to_cpu(txd.bufHI);
-=======
-    pci_dma_read(d, cplus_tx_ring_desc,    (uint8_t *)&val, 4);
-    txdw0 = le32_to_cpu(val);
-    pci_dma_read(d, cplus_tx_ring_desc+4,  (uint8_t *)&val, 4);
-    txdw1 = le32_to_cpu(val);
-    pci_dma_read(d, cplus_tx_ring_desc+8,  (uint8_t *)&val, 4);
-    txbufLO = le32_to_cpu(val);
-    pci_dma_read(d, cplus_tx_ring_desc+12, (uint8_t *)&val, 4);
-    txbufHI = le32_to_cpu(val);
->>>>>>> 2d1fe187
 
     DPRINTF("+++ C+ mode TX descriptor %d %08x %08x %08x %08x\n", descriptor,
         txd.w0, txd.w1, txd.bufLO, txd.bufHI);
@@ -2333,13 +2300,8 @@
     txd.w0 &= ~CP_TX_STATUS_EXC;
 
     /* update ring data */
-<<<<<<< HEAD
     val = cpu_to_le32(txd.w0);
-    pci_dma_write(&s->dev, cplus_tx_ring_desc, (uint8_t *)&val, 4);
-=======
-    val = cpu_to_le32(txdw0);
     pci_dma_write(d, cplus_tx_ring_desc, (uint8_t *)&val, 4);
->>>>>>> 2d1fe187
 
     /* Now decide if descriptor being processed is holding the last segment of packet */
     if (txd.w0 & CP_TX_LS)
@@ -2811,7 +2773,7 @@
         csb->host_need_txkick = 1;
 	ND("tx bh going to sleep, set txkick");
         smp_mb();
-	pci_dma_read(&s->dev, rtl8139_addr64(s->TxAddr[0], s->TxAddr[1]) +
+	pci_dma_read(PCI_DEVICE(s), rtl8139_addr64(s->TxAddr[0], s->TxAddr[1]) +
 		16 * s->currCPlusTxDesc, (uint8_t *)&w0, 4);
 	if (le32_to_cpu(w0) & CP_TX_OWN) {
 	    ND("tx bh race avoidance, clear txkick");
@@ -3255,7 +3217,8 @@
 	case CsbAddrLO:
 	    s->CsbAddrLO = val;
 	    paravirt_configure_csb(&s->csb, s->CsbAddrLO, s->CsbAddrHI,
-				    s->tx_bh, pci_dma_context(&s->dev)->as);
+				    s->tx_bh,
+                                    pci_get_address_space(PCI_DEVICE(s)));
 	    if (s->csb) {
 		s->txcycles_lim = s->csb->host_txcycles_lim;
 		s->txcycles = 0;
@@ -3761,19 +3724,14 @@
         g_free(s->cplus_txbuffer);
         s->cplus_txbuffer = NULL;
     }
-<<<<<<< HEAD
-    qemu_del_timer(s->timer);
-    qemu_free_timer(s->timer);
+    timer_del(s->timer);
+    timer_free(s->timer);
 #ifdef PARAVIRT
-    qemu_del_timer(s->mit_timer);
-    qemu_free_timer(s->mit_timer);
+    timer_del(s->mit_timer);
+    timer_free(s->mit_timer);
     qemu_bh_delete(s->tx_bh);
 #endif /* PARAVIRT */
-    IFRATE(qemu_del_timer(s->rate_timer); qemu_free_timer(s->rate_timer));
-=======
-    timer_del(s->timer);
-    timer_free(s->timer);
->>>>>>> 2d1fe187
+    IFRATE(timer_del(s->rate_timer); timer_free(s->rate_timer));
     qemu_del_nic(s->nic);
 }
 
@@ -3841,19 +3799,14 @@
     s->cplus_txbuffer_offset = 0;
 
     s->TimerExpire = 0;
-<<<<<<< HEAD
-    s->timer = qemu_new_timer_ns(vm_clock, rtl8139_timer, s);
-    rtl8139_set_next_tctr_time(s, qemu_get_clock_ns(vm_clock));
+    s->timer = timer_new_ns(QEMU_CLOCK_VIRTUAL, rtl8139_timer, s);
+    rtl8139_set_next_tctr_time(s, qemu_clock_get_ns(QEMU_CLOCK_VIRTUAL));
 #ifdef PARAVIRT
-    s->mit_timer = qemu_new_timer_ns(vm_clock, rtl8139_mit_timer, s);
+    s->mit_timer = timer_new_ns(QEMU_CLOCK_VIRTUAL, rtl8139_mit_timer, s);
     s->csb = NULL;
     s->tx_bh = qemu_bh_new(rtl8139_tx_bh, s);
 #endif /* PARAVIRT */
-    IFRATE(s->rate_timer = qemu_new_timer_ms(vm_clock, &rate_callback, s));
-=======
-    s->timer = timer_new_ns(QEMU_CLOCK_VIRTUAL, rtl8139_timer, s);
-    rtl8139_set_next_tctr_time(s, qemu_clock_get_ns(QEMU_CLOCK_VIRTUAL));
->>>>>>> 2d1fe187
+    IFRATE(s->rate_timer = timer_new_ms(QEMU_CLOCK_VIRTUAL, &rate_callback, s));
 
     add_boot_device_path(s->conf.bootindex, d, "/ethernet-phy@0");
 
