/*
 * Virtio SCSI HBA
 *
 * Copyright IBM, Corp. 2010
 * Copyright Red Hat, Inc. 2011
 *
 * Authors:
 *   Stefan Hajnoczi    <stefanha@linux.vnet.ibm.com>
 *   Paolo Bonzini      <pbonzini@redhat.com>
 *
 * This work is licensed under the terms of the GNU GPL, version 2 or later.
 * See the COPYING file in the top-level directory.
 *
 */

#include "qemu/osdep.h"
#include "qapi/error.h"
#include "standard-headers/linux/virtio_ids.h"
#include "hw/virtio/virtio-scsi.h"
#include "qemu/error-report.h"
#include "qemu/iov.h"
#include "sysemu/block-backend.h"
#include <hw/scsi/scsi.h>
#include <block/scsi.h>
#include <hw/virtio/virtio-bus.h>
#include "hw/virtio/virtio-access.h"

static inline int virtio_scsi_get_lun(uint8_t *lun)
{
    return ((lun[2] << 8) | lun[3]) & 0x3FFF;
}

static inline SCSIDevice *virtio_scsi_device_find(VirtIOSCSI *s, uint8_t *lun)
{
    if (lun[0] != 1) {
        return NULL;
    }
    if (lun[2] != 0 && !(lun[2] >= 0x40 && lun[2] < 0x80)) {
        return NULL;
    }
    return scsi_device_find(&s->bus, 0, lun[1], virtio_scsi_get_lun(lun));
}

void virtio_scsi_init_req(VirtIOSCSI *s, VirtQueue *vq, VirtIOSCSIReq *req)
{
    const size_t zero_skip =
        offsetof(VirtIOSCSIReq, resp_iov) + sizeof(req->resp_iov);

    req->vq = vq;
    req->dev = s;
    qemu_sglist_init(&req->qsgl, DEVICE(s), 8, &address_space_memory);
    qemu_iovec_init(&req->resp_iov, 1);
    memset((uint8_t *)req + zero_skip, 0, sizeof(*req) - zero_skip);
}

void virtio_scsi_free_req(VirtIOSCSIReq *req)
{
    qemu_iovec_destroy(&req->resp_iov);
    qemu_sglist_destroy(&req->qsgl);
    g_free(req);
}

static void virtio_scsi_complete_req(VirtIOSCSIReq *req)
{
    VirtIOSCSI *s = req->dev;
    VirtQueue *vq = req->vq;
    VirtIODevice *vdev = VIRTIO_DEVICE(s);

    qemu_iovec_from_buf(&req->resp_iov, 0, &req->resp, req->resp_size);
    virtqueue_push(vq, &req->elem, req->qsgl.size + req->resp_iov.size);
    if (s->dataplane_started && !s->dataplane_fenced) {
        virtio_scsi_dataplane_notify(vdev, req);
    } else {
        virtio_notify(vdev, vq);
    }

    if (req->sreq) {
        req->sreq->hba_private = NULL;
        scsi_req_unref(req->sreq);
    }
    virtio_scsi_free_req(req);
}

static void virtio_scsi_bad_req(void)
{
    error_report("wrong size for virtio-scsi headers");
    exit(1);
}

static size_t qemu_sgl_concat(VirtIOSCSIReq *req, struct iovec *iov,
                              hwaddr *addr, int num, size_t skip)
{
    QEMUSGList *qsgl = &req->qsgl;
    size_t copied = 0;

    while (num) {
        if (skip >= iov->iov_len) {
            skip -= iov->iov_len;
        } else {
            qemu_sglist_add(qsgl, *addr + skip, iov->iov_len - skip);
            copied += iov->iov_len - skip;
            skip = 0;
        }
        iov++;
        addr++;
        num--;
    }

    assert(skip == 0);
    return copied;
}

static int virtio_scsi_parse_req(VirtIOSCSIReq *req,
                                 unsigned req_size, unsigned resp_size)
{
    VirtIODevice *vdev = (VirtIODevice *) req->dev;
    size_t in_size, out_size;

    if (iov_to_buf(req->elem.out_sg, req->elem.out_num, 0,
                   &req->req, req_size) < req_size) {
        return -EINVAL;
    }

    if (qemu_iovec_concat_iov(&req->resp_iov,
                              req->elem.in_sg, req->elem.in_num, 0,
                              resp_size) < resp_size) {
        return -EINVAL;
    }

    req->resp_size = resp_size;

    /* Old BIOSes left some padding by mistake after the req_size/resp_size.
     * As a workaround, always consider the first buffer as the virtio-scsi
     * request/response, making the payload start at the second element
     * of the iovec.
     *
     * The actual length of the response header, stored in req->resp_size,
     * does not change.
     *
     * TODO: always disable this workaround for virtio 1.0 devices.
     */
    if (!virtio_vdev_has_feature(vdev, VIRTIO_F_ANY_LAYOUT)) {
        if (req->elem.out_num) {
            req_size = req->elem.out_sg[0].iov_len;
        }
        if (req->elem.in_num) {
            resp_size = req->elem.in_sg[0].iov_len;
        }
    }

    out_size = qemu_sgl_concat(req, req->elem.out_sg,
                               &req->elem.out_addr[0], req->elem.out_num,
                               req_size);
    in_size = qemu_sgl_concat(req, req->elem.in_sg,
                              &req->elem.in_addr[0], req->elem.in_num,
                              resp_size);

    if (out_size && in_size) {
        return -ENOTSUP;
    }

    if (out_size) {
        req->mode = SCSI_XFER_TO_DEV;
    } else if (in_size) {
        req->mode = SCSI_XFER_FROM_DEV;
    }

    return 0;
}

static VirtIOSCSIReq *virtio_scsi_pop_req(VirtIOSCSI *s, VirtQueue *vq)
{
    VirtIOSCSICommon *vs = (VirtIOSCSICommon *)s;
    VirtIOSCSIReq *req;

    req = virtqueue_pop(vq, sizeof(VirtIOSCSIReq) + vs->cdb_size);
    if (!req) {
        return NULL;
    }
    virtio_scsi_init_req(s, vq, req);
    return req;
}

static void virtio_scsi_save_request(QEMUFile *f, SCSIRequest *sreq)
{
    VirtIOSCSIReq *req = sreq->hba_private;
    VirtIOSCSICommon *vs = VIRTIO_SCSI_COMMON(req->dev);
    uint32_t n = virtio_get_queue_index(req->vq) - 2;

    assert(n < vs->conf.num_queues);
    qemu_put_be32s(f, &n);
    qemu_put_virtqueue_element(f, &req->elem);
}

static void *virtio_scsi_load_request(QEMUFile *f, SCSIRequest *sreq)
{
    SCSIBus *bus = sreq->bus;
    VirtIOSCSI *s = container_of(bus, VirtIOSCSI, bus);
    VirtIOSCSICommon *vs = VIRTIO_SCSI_COMMON(s);
    VirtIOSCSIReq *req;
    uint32_t n;

    qemu_get_be32s(f, &n);
    assert(n < vs->conf.num_queues);
    req = qemu_get_virtqueue_element(f, sizeof(VirtIOSCSIReq) + vs->cdb_size);
    virtio_scsi_init_req(s, vs->cmd_vqs[n], req);

    if (virtio_scsi_parse_req(req, sizeof(VirtIOSCSICmdReq) + vs->cdb_size,
                              sizeof(VirtIOSCSICmdResp) + vs->sense_size) < 0) {
        error_report("invalid SCSI request migration data");
        exit(1);
    }

    scsi_req_ref(sreq);
    req->sreq = sreq;
    if (req->sreq->cmd.mode != SCSI_XFER_NONE) {
        assert(req->sreq->cmd.mode == req->mode);
    }
    return req;
}

typedef struct {
    Notifier        notifier;
    VirtIOSCSIReq  *tmf_req;
} VirtIOSCSICancelNotifier;

static void virtio_scsi_cancel_notify(Notifier *notifier, void *data)
{
    VirtIOSCSICancelNotifier *n = container_of(notifier,
                                               VirtIOSCSICancelNotifier,
                                               notifier);

    if (--n->tmf_req->remaining == 0) {
        virtio_scsi_complete_req(n->tmf_req);
    }
    g_free(n);
}

/* Return 0 if the request is ready to be completed and return to guest;
 * -EINPROGRESS if the request is submitted and will be completed later, in the
 *  case of async cancellation. */
static int virtio_scsi_do_tmf(VirtIOSCSI *s, VirtIOSCSIReq *req)
{
    SCSIDevice *d = virtio_scsi_device_find(s, req->req.tmf.lun);
    SCSIRequest *r, *next;
    BusChild *kid;
    int target;
    int ret = 0;

    if (s->dataplane_started && d) {
        assert(blk_get_aio_context(d->conf.blk) == s->ctx);
    }
    /* Here VIRTIO_SCSI_S_OK means "FUNCTION COMPLETE".  */
    req->resp.tmf.response = VIRTIO_SCSI_S_OK;

    virtio_tswap32s(VIRTIO_DEVICE(s), &req->req.tmf.subtype);
    switch (req->req.tmf.subtype) {
    case VIRTIO_SCSI_T_TMF_ABORT_TASK:
    case VIRTIO_SCSI_T_TMF_QUERY_TASK:
        if (!d) {
            goto fail;
        }
        if (d->lun != virtio_scsi_get_lun(req->req.tmf.lun)) {
            goto incorrect_lun;
        }
        QTAILQ_FOREACH_SAFE(r, &d->requests, next, next) {
            VirtIOSCSIReq *cmd_req = r->hba_private;
            if (cmd_req && cmd_req->req.cmd.tag == req->req.tmf.tag) {
                break;
            }
        }
        if (r) {
            /*
             * Assert that the request has not been completed yet, we
             * check for it in the loop above.
             */
            assert(r->hba_private);
            if (req->req.tmf.subtype == VIRTIO_SCSI_T_TMF_QUERY_TASK) {
                /* "If the specified command is present in the task set, then
                 * return a service response set to FUNCTION SUCCEEDED".
                 */
                req->resp.tmf.response = VIRTIO_SCSI_S_FUNCTION_SUCCEEDED;
            } else {
                VirtIOSCSICancelNotifier *notifier;

                req->remaining = 1;
                notifier = g_new(VirtIOSCSICancelNotifier, 1);
                notifier->tmf_req = req;
                notifier->notifier.notify = virtio_scsi_cancel_notify;
                scsi_req_cancel_async(r, &notifier->notifier);
                ret = -EINPROGRESS;
            }
        }
        break;

    case VIRTIO_SCSI_T_TMF_LOGICAL_UNIT_RESET:
        if (!d) {
            goto fail;
        }
        if (d->lun != virtio_scsi_get_lun(req->req.tmf.lun)) {
            goto incorrect_lun;
        }
        s->resetting++;
        qdev_reset_all(&d->qdev);
        s->resetting--;
        break;

    case VIRTIO_SCSI_T_TMF_ABORT_TASK_SET:
    case VIRTIO_SCSI_T_TMF_CLEAR_TASK_SET:
    case VIRTIO_SCSI_T_TMF_QUERY_TASK_SET:
        if (!d) {
            goto fail;
        }
        if (d->lun != virtio_scsi_get_lun(req->req.tmf.lun)) {
            goto incorrect_lun;
        }

        /* Add 1 to "remaining" until virtio_scsi_do_tmf returns.
         * This way, if the bus starts calling back to the notifiers
         * even before we finish the loop, virtio_scsi_cancel_notify
         * will not complete the TMF too early.
         */
        req->remaining = 1;
        QTAILQ_FOREACH_SAFE(r, &d->requests, next, next) {
            if (r->hba_private) {
                if (req->req.tmf.subtype == VIRTIO_SCSI_T_TMF_QUERY_TASK_SET) {
                    /* "If there is any command present in the task set, then
                     * return a service response set to FUNCTION SUCCEEDED".
                     */
                    req->resp.tmf.response = VIRTIO_SCSI_S_FUNCTION_SUCCEEDED;
                    break;
                } else {
                    VirtIOSCSICancelNotifier *notifier;

                    req->remaining++;
                    notifier = g_new(VirtIOSCSICancelNotifier, 1);
                    notifier->notifier.notify = virtio_scsi_cancel_notify;
                    notifier->tmf_req = req;
                    scsi_req_cancel_async(r, &notifier->notifier);
                }
            }
        }
        if (--req->remaining > 0) {
            ret = -EINPROGRESS;
        }
        break;

    case VIRTIO_SCSI_T_TMF_I_T_NEXUS_RESET:
        target = req->req.tmf.lun[1];
        s->resetting++;
        QTAILQ_FOREACH(kid, &s->bus.qbus.children, sibling) {
             d = SCSI_DEVICE(kid->child);
             if (d->channel == 0 && d->id == target) {
                qdev_reset_all(&d->qdev);
             }
        }
        s->resetting--;
        break;

    case VIRTIO_SCSI_T_TMF_CLEAR_ACA:
    default:
        req->resp.tmf.response = VIRTIO_SCSI_S_FUNCTION_REJECTED;
        break;
    }

    return ret;

incorrect_lun:
    req->resp.tmf.response = VIRTIO_SCSI_S_INCORRECT_LUN;
    return ret;

fail:
    req->resp.tmf.response = VIRTIO_SCSI_S_BAD_TARGET;
    return ret;
}

static void virtio_scsi_handle_ctrl_req(VirtIOSCSI *s, VirtIOSCSIReq *req)
{
    VirtIODevice *vdev = (VirtIODevice *)s;
    uint32_t type;
    int r = 0;

    if (iov_to_buf(req->elem.out_sg, req->elem.out_num, 0,
                &type, sizeof(type)) < sizeof(type)) {
        virtio_scsi_bad_req();
        return;
    }

    virtio_tswap32s(vdev, &type);
    if (type == VIRTIO_SCSI_T_TMF) {
        if (virtio_scsi_parse_req(req, sizeof(VirtIOSCSICtrlTMFReq),
                    sizeof(VirtIOSCSICtrlTMFResp)) < 0) {
            virtio_scsi_bad_req();
        } else {
            r = virtio_scsi_do_tmf(s, req);
        }

    } else if (type == VIRTIO_SCSI_T_AN_QUERY ||
               type == VIRTIO_SCSI_T_AN_SUBSCRIBE) {
        if (virtio_scsi_parse_req(req, sizeof(VirtIOSCSICtrlANReq),
                    sizeof(VirtIOSCSICtrlANResp)) < 0) {
            virtio_scsi_bad_req();
        } else {
            req->resp.an.event_actual = 0;
            req->resp.an.response = VIRTIO_SCSI_S_OK;
        }
    }
    if (r == 0) {
        virtio_scsi_complete_req(req);
    } else {
        assert(r == -EINPROGRESS);
    }
}

void virtio_scsi_handle_ctrl_vq(VirtIOSCSI *s, VirtQueue *vq)
{
    VirtIOSCSIReq *req;

    while ((req = virtio_scsi_pop_req(s, vq))) {
        virtio_scsi_handle_ctrl_req(s, req);
    }
}

static void virtio_scsi_handle_ctrl(VirtIODevice *vdev, VirtQueue *vq)
{
    VirtIOSCSI *s = (VirtIOSCSI *)vdev;

    if (s->ctx) {
        virtio_scsi_dataplane_start(s);
        if (!s->dataplane_fenced) {
            return;
        }
    }
    virtio_scsi_handle_ctrl_vq(s, vq);
}

static void virtio_scsi_complete_cmd_req(VirtIOSCSIReq *req)
{
    /* Sense data is not in req->resp and is copied separately
     * in virtio_scsi_command_complete.
     */
    req->resp_size = sizeof(VirtIOSCSICmdResp);
    virtio_scsi_complete_req(req);
}

static void virtio_scsi_command_complete(SCSIRequest *r, uint32_t status,
                                         size_t resid)
{
    VirtIOSCSIReq *req = r->hba_private;
    uint8_t sense[SCSI_SENSE_BUF_SIZE];
    uint32_t sense_len;
    VirtIODevice *vdev = VIRTIO_DEVICE(req->dev);

    if (r->io_canceled) {
        return;
    }

    req->resp.cmd.response = VIRTIO_SCSI_S_OK;
    req->resp.cmd.status = status;
    if (req->resp.cmd.status == GOOD) {
        req->resp.cmd.resid = virtio_tswap32(vdev, resid);
    } else {
        req->resp.cmd.resid = 0;
        sense_len = scsi_req_get_sense(r, sense, sizeof(sense));
        sense_len = MIN(sense_len, req->resp_iov.size - sizeof(req->resp.cmd));
        qemu_iovec_from_buf(&req->resp_iov, sizeof(req->resp.cmd),
                            sense, sense_len);
        req->resp.cmd.sense_len = virtio_tswap32(vdev, sense_len);
    }
    virtio_scsi_complete_cmd_req(req);
}

static int virtio_scsi_parse_cdb(SCSIDevice *dev, SCSICommand *cmd,
                                 uint8_t *buf, void *hba_private)
{
    VirtIOSCSIReq *req = hba_private;

    if (cmd->len == 0) {
        cmd->len = MIN(VIRTIO_SCSI_CDB_DEFAULT_SIZE, SCSI_CMD_BUF_SIZE);
        memcpy(cmd->buf, buf, cmd->len);
    }

    /* Extract the direction and mode directly from the request, for
     * host device passthrough.
     */
    cmd->xfer = req->qsgl.size;
    cmd->mode = req->mode;
    return 0;
}

static QEMUSGList *virtio_scsi_get_sg_list(SCSIRequest *r)
{
    VirtIOSCSIReq *req = r->hba_private;

    return &req->qsgl;
}

static void virtio_scsi_request_cancelled(SCSIRequest *r)
{
    VirtIOSCSIReq *req = r->hba_private;

    if (!req) {
        return;
    }
    if (req->dev->resetting) {
        req->resp.cmd.response = VIRTIO_SCSI_S_RESET;
    } else {
        req->resp.cmd.response = VIRTIO_SCSI_S_ABORTED;
    }
    virtio_scsi_complete_cmd_req(req);
}

static void virtio_scsi_fail_cmd_req(VirtIOSCSIReq *req)
{
    req->resp.cmd.response = VIRTIO_SCSI_S_FAILURE;
    virtio_scsi_complete_cmd_req(req);
}

static bool virtio_scsi_handle_cmd_req_prepare(VirtIOSCSI *s, VirtIOSCSIReq *req)
{
    VirtIOSCSICommon *vs = &s->parent_obj;
    SCSIDevice *d;
    int rc;

    rc = virtio_scsi_parse_req(req, sizeof(VirtIOSCSICmdReq) + vs->cdb_size,
                               sizeof(VirtIOSCSICmdResp) + vs->sense_size);
    if (rc < 0) {
        if (rc == -ENOTSUP) {
            virtio_scsi_fail_cmd_req(req);
        } else {
            virtio_scsi_bad_req();
        }
        return false;
    }

    d = virtio_scsi_device_find(s, req->req.cmd.lun);
    if (!d) {
        req->resp.cmd.response = VIRTIO_SCSI_S_BAD_TARGET;
        virtio_scsi_complete_cmd_req(req);
        return false;
    }
    if (s->dataplane_started) {
        assert(blk_get_aio_context(d->conf.blk) == s->ctx);
    }
    req->sreq = scsi_req_new(d, req->req.cmd.tag,
                             virtio_scsi_get_lun(req->req.cmd.lun),
                             req->req.cmd.cdb, req);

    if (req->sreq->cmd.mode != SCSI_XFER_NONE
        && (req->sreq->cmd.mode != req->mode ||
            req->sreq->cmd.xfer > req->qsgl.size)) {
        req->resp.cmd.response = VIRTIO_SCSI_S_OVERRUN;
        virtio_scsi_complete_cmd_req(req);
        return false;
    }
    scsi_req_ref(req->sreq);
    blk_io_plug(d->conf.blk);
    return true;
}

static void virtio_scsi_handle_cmd_req_submit(VirtIOSCSI *s, VirtIOSCSIReq *req)
{
    SCSIRequest *sreq = req->sreq;
    if (scsi_req_enqueue(sreq)) {
        scsi_req_continue(sreq);
    }
    blk_io_unplug(sreq->dev->conf.blk);
    scsi_req_unref(sreq);
}

void virtio_scsi_handle_cmd_vq(VirtIOSCSI *s, VirtQueue *vq)
{
    VirtIOSCSIReq *req, *next;
    QTAILQ_HEAD(, VirtIOSCSIReq) reqs = QTAILQ_HEAD_INITIALIZER(reqs);

    while ((req = virtio_scsi_pop_req(s, vq))) {
        if (virtio_scsi_handle_cmd_req_prepare(s, req)) {
            QTAILQ_INSERT_TAIL(&reqs, req, next);
        }
    }

    QTAILQ_FOREACH_SAFE(req, &reqs, next, next) {
        virtio_scsi_handle_cmd_req_submit(s, req);
    }
}

<<<<<<< HEAD
static void virtio_scsi_get_config(VirtIODevice *vdev, uint32_t addr,
=======
static void virtio_scsi_handle_cmd(VirtIODevice *vdev, VirtQueue *vq)
{
    /* use non-QOM casts in the data path */
    VirtIOSCSI *s = (VirtIOSCSI *)vdev;

    if (s->ctx) {
        virtio_scsi_dataplane_start(s);
        if (!s->dataplane_fenced) {
            return;
        }
    }
    virtio_scsi_handle_cmd_vq(s, vq);
}

static void virtio_scsi_get_config(VirtIODevice *vdev,
>>>>>>> 9a48e367
                                   uint8_t *config)
{
    VirtIOSCSIConfig *scsiconf = (VirtIOSCSIConfig *)config;
    VirtIOSCSICommon *s = VIRTIO_SCSI_COMMON(vdev);

    virtio_stl_p(vdev, &scsiconf->num_queues, s->conf.num_queues);
    virtio_stl_p(vdev, &scsiconf->seg_max, 128 - 2);
    virtio_stl_p(vdev, &scsiconf->max_sectors, s->conf.max_sectors);
    virtio_stl_p(vdev, &scsiconf->cmd_per_lun, s->conf.cmd_per_lun);
    virtio_stl_p(vdev, &scsiconf->event_info_size, sizeof(VirtIOSCSIEvent));
    virtio_stl_p(vdev, &scsiconf->sense_size, s->sense_size);
    virtio_stl_p(vdev, &scsiconf->cdb_size, s->cdb_size);
    virtio_stw_p(vdev, &scsiconf->max_channel, VIRTIO_SCSI_MAX_CHANNEL);
    virtio_stw_p(vdev, &scsiconf->max_target, VIRTIO_SCSI_MAX_TARGET);
    virtio_stl_p(vdev, &scsiconf->max_lun, VIRTIO_SCSI_MAX_LUN);
}

static void virtio_scsi_set_config(VirtIODevice *vdev, uint32_t addr,
                                   const uint8_t *config)
{
    VirtIOSCSIConfig *scsiconf = (VirtIOSCSIConfig *)config;
    VirtIOSCSICommon *vs = VIRTIO_SCSI_COMMON(vdev);

    if ((uint32_t) virtio_ldl_p(vdev, &scsiconf->sense_size) >= 65536 ||
        (uint32_t) virtio_ldl_p(vdev, &scsiconf->cdb_size) >= 256) {
        error_report("bad data written to virtio-scsi configuration space");
        exit(1);
    }

    vs->sense_size = virtio_ldl_p(vdev, &scsiconf->sense_size);
    vs->cdb_size = virtio_ldl_p(vdev, &scsiconf->cdb_size);
}

static uint64_t virtio_scsi_get_features(VirtIODevice *vdev,
                                         uint64_t requested_features,
                                         Error **errp)
{
    VirtIOSCSI *s = VIRTIO_SCSI(vdev);

    /* Firstly sync all virtio-scsi possible supported features */
    requested_features |= s->host_features;
    return requested_features;
}

static void virtio_scsi_reset(VirtIODevice *vdev)
{
    VirtIOSCSI *s = VIRTIO_SCSI(vdev);
    VirtIOSCSICommon *vs = VIRTIO_SCSI_COMMON(vdev);

    if (s->ctx) {
        virtio_scsi_dataplane_stop(s);
    }
    s->resetting++;
    qbus_reset_all(&s->bus.qbus);
    s->resetting--;

    vs->sense_size = VIRTIO_SCSI_SENSE_DEFAULT_SIZE;
    vs->cdb_size = VIRTIO_SCSI_CDB_DEFAULT_SIZE;
    s->events_dropped = false;
}

/* The device does not have anything to save beyond the virtio data.
 * Request data is saved with callbacks from SCSI devices.
 */
static void virtio_scsi_save(QEMUFile *f, void *opaque)
{
    VirtIODevice *vdev = VIRTIO_DEVICE(opaque);
    virtio_save(vdev, f);
}

static int virtio_scsi_load(QEMUFile *f, void *opaque, int version_id)
{
    VirtIODevice *vdev = VIRTIO_DEVICE(opaque);
    int ret;

    ret = virtio_load(vdev, f, version_id);
    if (ret) {
        return ret;
    }
    return 0;
}

void virtio_scsi_push_event(VirtIOSCSI *s, SCSIDevice *dev,
                            uint32_t event, uint32_t reason)
{
    VirtIOSCSICommon *vs = VIRTIO_SCSI_COMMON(s);
    VirtIOSCSIReq *req;
    VirtIOSCSIEvent *evt;
    VirtIODevice *vdev = VIRTIO_DEVICE(s);

    if (!(vdev->status & VIRTIO_CONFIG_S_DRIVER_OK)) {
        return;
    }

    if (s->dataplane_started) {
        assert(s->ctx);
        aio_context_acquire(s->ctx);
    }

    req = virtio_scsi_pop_req(s, vs->event_vq);
    if (!req) {
        s->events_dropped = true;
        goto out;
    }

    if (s->events_dropped) {
        event |= VIRTIO_SCSI_T_EVENTS_MISSED;
        s->events_dropped = false;
    }

    if (virtio_scsi_parse_req(req, 0, sizeof(VirtIOSCSIEvent))) {
        virtio_scsi_bad_req();
    }

    evt = &req->resp.event;
    memset(evt, 0, sizeof(VirtIOSCSIEvent));
    evt->event = virtio_tswap32(vdev, event);
    evt->reason = virtio_tswap32(vdev, reason);
    if (!dev) {
        assert(event == VIRTIO_SCSI_T_EVENTS_MISSED);
    } else {
        evt->lun[0] = 1;
        evt->lun[1] = dev->id;

        /* Linux wants us to keep the same encoding we use for REPORT LUNS.  */
        if (dev->lun >= 256) {
            evt->lun[2] = (dev->lun >> 8) | 0x40;
        }
        evt->lun[3] = dev->lun & 0xFF;
    }
    virtio_scsi_complete_req(req);
out:
    if (s->dataplane_started) {
        aio_context_release(s->ctx);
    }
}

void virtio_scsi_handle_event_vq(VirtIOSCSI *s, VirtQueue *vq)
{
    if (s->events_dropped) {
        virtio_scsi_push_event(s, NULL, VIRTIO_SCSI_T_NO_EVENT, 0);
    }
}

static void virtio_scsi_handle_event(VirtIODevice *vdev, VirtQueue *vq)
{
    VirtIOSCSI *s = VIRTIO_SCSI(vdev);

    if (s->ctx) {
        virtio_scsi_dataplane_start(s);
        if (!s->dataplane_fenced) {
            return;
        }
    }
    virtio_scsi_handle_event_vq(s, vq);
}

static void virtio_scsi_change(SCSIBus *bus, SCSIDevice *dev, SCSISense sense)
{
    VirtIOSCSI *s = container_of(bus, VirtIOSCSI, bus);
    VirtIODevice *vdev = VIRTIO_DEVICE(s);

    if (virtio_vdev_has_feature(vdev, VIRTIO_SCSI_F_CHANGE) &&
        dev->type != TYPE_ROM) {
        virtio_scsi_push_event(s, dev, VIRTIO_SCSI_T_PARAM_CHANGE,
                               sense.asc | (sense.ascq << 8));
    }
}

static void virtio_scsi_hotplug(HotplugHandler *hotplug_dev, DeviceState *dev,
                                Error **errp)
{
    VirtIODevice *vdev = VIRTIO_DEVICE(hotplug_dev);
    VirtIOSCSI *s = VIRTIO_SCSI(vdev);
    SCSIDevice *sd = SCSI_DEVICE(dev);

    if (s->ctx && !s->dataplane_fenced) {
        if (blk_op_is_blocked(sd->conf.blk, BLOCK_OP_TYPE_DATAPLANE, errp)) {
            return;
        }
        aio_context_acquire(s->ctx);
        blk_set_aio_context(sd->conf.blk, s->ctx);
        aio_context_release(s->ctx);

    }

    if (virtio_vdev_has_feature(vdev, VIRTIO_SCSI_F_HOTPLUG)) {
        virtio_scsi_push_event(s, sd,
                               VIRTIO_SCSI_T_TRANSPORT_RESET,
                               VIRTIO_SCSI_EVT_RESET_RESCAN);
    }
}

static void virtio_scsi_hotunplug(HotplugHandler *hotplug_dev, DeviceState *dev,
                                  Error **errp)
{
    VirtIODevice *vdev = VIRTIO_DEVICE(hotplug_dev);
    VirtIOSCSI *s = VIRTIO_SCSI(vdev);
    SCSIDevice *sd = SCSI_DEVICE(dev);

    if (virtio_vdev_has_feature(vdev, VIRTIO_SCSI_F_HOTPLUG)) {
        virtio_scsi_push_event(s, sd,
                               VIRTIO_SCSI_T_TRANSPORT_RESET,
                               VIRTIO_SCSI_EVT_RESET_REMOVED);
    }

    qdev_simple_device_unplug_cb(hotplug_dev, dev, errp);
}

static struct SCSIBusInfo virtio_scsi_scsi_info = {
    .tcq = true,
    .max_channel = VIRTIO_SCSI_MAX_CHANNEL,
    .max_target = VIRTIO_SCSI_MAX_TARGET,
    .max_lun = VIRTIO_SCSI_MAX_LUN,

    .complete = virtio_scsi_command_complete,
    .cancel = virtio_scsi_request_cancelled,
    .change = virtio_scsi_change,
    .parse_cdb = virtio_scsi_parse_cdb,
    .get_sg_list = virtio_scsi_get_sg_list,
    .save_request = virtio_scsi_save_request,
    .load_request = virtio_scsi_load_request,
};

void virtio_scsi_common_realize(DeviceState *dev, Error **errp,
                                HandleOutput ctrl, HandleOutput evt,
                                HandleOutput cmd)
{
    VirtIODevice *vdev = VIRTIO_DEVICE(dev);
    VirtIOSCSICommon *s = VIRTIO_SCSI_COMMON(dev);
    int i;

    virtio_init(vdev, "virtio-scsi", VIRTIO_ID_SCSI,
                sizeof(VirtIOSCSIConfig));

    if (s->conf.num_queues == 0 ||
            s->conf.num_queues > VIRTIO_QUEUE_MAX - 2) {
        error_setg(errp, "Invalid number of queues (= %" PRIu32 "), "
                         "must be a positive integer less than %d.",
                   s->conf.num_queues, VIRTIO_QUEUE_MAX - 2);
        virtio_cleanup(vdev);
        return;
    }
    s->cmd_vqs = g_new0(VirtQueue *, s->conf.num_queues);
    s->sense_size = VIRTIO_SCSI_SENSE_DEFAULT_SIZE;
    s->cdb_size = VIRTIO_SCSI_CDB_DEFAULT_SIZE;

    s->ctrl_vq = virtio_add_queue(vdev, VIRTIO_SCSI_VQ_SIZE,
                                  ctrl);
    s->event_vq = virtio_add_queue(vdev, VIRTIO_SCSI_VQ_SIZE,
                                   evt);
    for (i = 0; i < s->conf.num_queues; i++) {
        s->cmd_vqs[i] = virtio_add_queue(vdev, VIRTIO_SCSI_VQ_SIZE,
                                         cmd);
    }

    if (s->conf.iothread) {
        virtio_scsi_set_iothread(VIRTIO_SCSI(s), s->conf.iothread);
    }
}

static void virtio_scsi_device_realize(DeviceState *dev, Error **errp)
{
    VirtIODevice *vdev = VIRTIO_DEVICE(dev);
    VirtIOSCSI *s = VIRTIO_SCSI(dev);
    static int virtio_scsi_id;
    Error *err = NULL;

    virtio_scsi_common_realize(dev, &err, virtio_scsi_handle_ctrl,
                               virtio_scsi_handle_event,
                               virtio_scsi_handle_cmd);
    if (err != NULL) {
        error_propagate(errp, err);
        return;
    }

    scsi_bus_new(&s->bus, sizeof(s->bus), dev,
                 &virtio_scsi_scsi_info, vdev->bus_name);
    /* override default SCSI bus hotplug-handler, with virtio-scsi's one */
    qbus_set_hotplug_handler(BUS(&s->bus), dev, &error_abort);

    if (!dev->hotplugged) {
        scsi_bus_legacy_handle_cmdline(&s->bus, &err);
        if (err != NULL) {
            error_propagate(errp, err);
            return;
        }
    }

    register_savevm(dev, "virtio-scsi", virtio_scsi_id++, 1,
                    virtio_scsi_save, virtio_scsi_load, s);
}

static void virtio_scsi_instance_init(Object *obj)
{
    VirtIOSCSICommon *vs = VIRTIO_SCSI_COMMON(obj);

    object_property_add_link(obj, "iothread", TYPE_IOTHREAD,
                             (Object **)&vs->conf.iothread,
                             qdev_prop_allow_set_link_before_realize,
                             OBJ_PROP_LINK_UNREF_ON_RELEASE, &error_abort);
}

void virtio_scsi_common_unrealize(DeviceState *dev, Error **errp)
{
    VirtIODevice *vdev = VIRTIO_DEVICE(dev);
    VirtIOSCSICommon *vs = VIRTIO_SCSI_COMMON(dev);

    g_free(vs->cmd_vqs);
    virtio_cleanup(vdev);
}

static void virtio_scsi_device_unrealize(DeviceState *dev, Error **errp)
{
    VirtIOSCSI *s = VIRTIO_SCSI(dev);

    unregister_savevm(dev, "virtio-scsi", s);
    virtio_scsi_common_unrealize(dev, errp);
}

static Property virtio_scsi_properties[] = {
    DEFINE_PROP_UINT32("num_queues", VirtIOSCSI, parent_obj.conf.num_queues, 1),
    DEFINE_PROP_UINT32("max_sectors", VirtIOSCSI, parent_obj.conf.max_sectors,
                                                  0xFFFF),
    DEFINE_PROP_UINT32("cmd_per_lun", VirtIOSCSI, parent_obj.conf.cmd_per_lun,
                                                  128),
    DEFINE_PROP_BIT("hotplug", VirtIOSCSI, host_features,
                                           VIRTIO_SCSI_F_HOTPLUG, true),
    DEFINE_PROP_BIT("param_change", VirtIOSCSI, host_features,
                                                VIRTIO_SCSI_F_CHANGE, true),
    DEFINE_PROP_END_OF_LIST(),
};

static void virtio_scsi_common_class_init(ObjectClass *klass, void *data)
{
    VirtioDeviceClass *vdc = VIRTIO_DEVICE_CLASS(klass);
    DeviceClass *dc = DEVICE_CLASS(klass);

    vdc->get_config = virtio_scsi_get_config;
    set_bit(DEVICE_CATEGORY_STORAGE, dc->categories);
}

static void virtio_scsi_class_init(ObjectClass *klass, void *data)
{
    DeviceClass *dc = DEVICE_CLASS(klass);
    VirtioDeviceClass *vdc = VIRTIO_DEVICE_CLASS(klass);
    HotplugHandlerClass *hc = HOTPLUG_HANDLER_CLASS(klass);

    dc->props = virtio_scsi_properties;
    set_bit(DEVICE_CATEGORY_STORAGE, dc->categories);
    vdc->realize = virtio_scsi_device_realize;
    vdc->unrealize = virtio_scsi_device_unrealize;
    vdc->set_config = virtio_scsi_set_config;
    vdc->get_features = virtio_scsi_get_features;
    vdc->reset = virtio_scsi_reset;
    hc->plug = virtio_scsi_hotplug;
    hc->unplug = virtio_scsi_hotunplug;
}

static const TypeInfo virtio_scsi_common_info = {
    .name = TYPE_VIRTIO_SCSI_COMMON,
    .parent = TYPE_VIRTIO_DEVICE,
    .instance_size = sizeof(VirtIOSCSICommon),
    .abstract = true,
    .class_init = virtio_scsi_common_class_init,
};

static const TypeInfo virtio_scsi_info = {
    .name = TYPE_VIRTIO_SCSI,
    .parent = TYPE_VIRTIO_SCSI_COMMON,
    .instance_size = sizeof(VirtIOSCSI),
    .instance_init = virtio_scsi_instance_init,
    .class_init = virtio_scsi_class_init,
    .interfaces = (InterfaceInfo[]) {
        { TYPE_HOTPLUG_HANDLER },
        { }
    }
};

static void virtio_register_types(void)
{
    type_register_static(&virtio_scsi_common_info);
    type_register_static(&virtio_scsi_info);
}

type_init(virtio_register_types)<|MERGE_RESOLUTION|>--- conflicted
+++ resolved
@@ -584,9 +584,6 @@
     }
 }
 
-<<<<<<< HEAD
-static void virtio_scsi_get_config(VirtIODevice *vdev, uint32_t addr,
-=======
 static void virtio_scsi_handle_cmd(VirtIODevice *vdev, VirtQueue *vq)
 {
     /* use non-QOM casts in the data path */
@@ -601,8 +598,7 @@
     virtio_scsi_handle_cmd_vq(s, vq);
 }
 
-static void virtio_scsi_get_config(VirtIODevice *vdev,
->>>>>>> 9a48e367
+static void virtio_scsi_get_config(VirtIODevice *vdev, uint32_t addr,
                                    uint8_t *config)
 {
     VirtIOSCSIConfig *scsiconf = (VirtIOSCSIConfig *)config;
